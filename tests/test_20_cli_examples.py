"""Run the example scripts
"""
import shutil
import pytest
import subprocess
import sys
import os
import yaml
import pandas as pd
import config
# import filecmp
import kipoi
from kipoi.readers import HDF5Reader
import numpy as np
from utils import cp_tmpdir
from contextlib import contextmanager
from kipoi.cli.env_db import EnvDbEntry
import copy

if config.install_req:
    INSTALL_FLAG = "--install_req"
else:
    INSTALL_FLAG = ""

EXAMPLES_TO_RUN = ["rbp", "extended_coda", "sklearn_iris", "iris_model_template",
                   "non_bedinput_model", "pyt", "iris_tensorflow", "kipoi_dataloader_decorator"]

predict_activation_layers = {
    "rbp": "concatenate_6",
    "pyt": "3"  # two before the last layer
}
ACTIVATION_EXAMPLES = ['rbp', 'pyt']


<<<<<<< HEAD
=======
def test_cli_get_example(tmpdir):
    """kipoi test ..., add also output file writing
    """
    example = "kipoi_dataloader_decorator"
    example_dir = "example/models/{0}".format(example)

    outdir = os.path.join(str(tmpdir), example)
    args = ["python", "./kipoi/__main__.py", "get-example",
            example_dir,
            "--source", 'dir',
            "-o", outdir]
    kipoi.cli.main.cli_get_example("get-example", args[3:])
    assert os.path.exists(os.path.join(outdir, "targets_file"))

>>>>>>> 412f5479

@pytest.mark.parametrize("example", EXAMPLES_TO_RUN)
def test_test_example(example, tmpdir):
    """kipoi test ..., add also output file writing
    """
    if example in {"rbp", "non_bedinput_model", "iris_model_template"} \
            and sys.version_info[0] == 2:
        pytest.skip("example not supported on python 2 ")

    example_dir = cp_tmpdir("example/models/{0}".format(example), tmpdir)

    args = ["python", "./kipoi/__main__.py", "test",
            "--batch_size=4",
            example_dir]
    if INSTALL_FLAG:
        args.append(INSTALL_FLAG)
    returncode = subprocess.call(args=args)
    assert returncode == 0

    if example == 'pyt':
        # python interface, write also the output file
        output_file = os.path.join(example_dir, 'preds.h5')
        kipoi.cli.main.cli_test("test", args[3:] + ["-o", output_file])

        assert os.path.exists(output_file)
        preds = HDF5Reader.load(output_file)
        assert 'inputs' in preds
        assert 'metadata' in preds
        assert 'preds' in preds


def test_cli_test_expect(tmpdir):
    """kipoi test - check that the expected predictions also match
    """
    example = 'pyt'
    example_dir = cp_tmpdir("example/models/{0}".format(example), tmpdir)

    # fail the test
    args = ["python", "./kipoi/__main__.py", "test",
            "--batch_size=4",
            "-e", os.path.join(example_dir, "wrong.pred.h5"),
            example_dir]
    if INSTALL_FLAG:
        args.append(INSTALL_FLAG)
    returncode = subprocess.call(args=args)
    assert returncode == 1

    # succeed
    kipoi.cli.main.cli_test("test", ["--batch_size=4",
                                     "-e", os.path.join(example_dir, "expected.pred.h5"),
                                     example_dir])


def test_postproc_cli_fail():
    """kipoi test ...
    """
    # This command should fail
    args = ["python", "./kipoi/__main__.py", "postproc", "score_variants"]
    returncode = subprocess.call(args=args)
    assert returncode > 0

    args = ["python", "./kipoi/__main__.py", "other"]
    returncode = subprocess.call(args=args)
    assert returncode > 0


@pytest.mark.parametrize("example", EXAMPLES_TO_RUN)
def test_preproc_example(example, tmpdir):
    """kipoi preproc ...
    """
    if example in {"rbp", "non_bedinput_model", "iris_model_template"} and sys.version_info[0] == 2:
        pytest.skip("example not supported on python 2 ")
    if example in {"extended_coda", "kipoi_dataloader_decorator"}:
        # extended_coda will anyway be tested in models
        pytest.skip("randomly failing on circleci without any reason. Skipping this test.")

    example_dir = cp_tmpdir("example/models/{0}".format(example), tmpdir)
    # example_dir = "example/models/{0}".format(example)

    tmpfile = str(tmpdir.mkdir("output", ).join("out.h5"))

    # run the
    args = ["python", os.path.abspath("./kipoi/__main__.py"), "preproc",
            "../",  # directory
            "--source=dir",
            "--batch_size=4",
            "--num_workers=2",
            "--dataloader_args=test.json",
            "--output", tmpfile]
    if INSTALL_FLAG:
        args.append(INSTALL_FLAG)
    returncode = subprocess.call(args=args,
                                 cwd=os.path.realpath(example_dir + "/example_files"))

    assert returncode == 0

    assert os.path.exists(tmpfile)

    data = HDF5Reader.load(tmpfile)

    with open(example_dir + "/dataloader.yaml", "r") as f:
        ex_descr = yaml.load(f)

    if example not in {"pyt", "sklearn_iris"}:
        assert data["inputs"].keys() == ex_descr["output_schema"]["inputs"].keys()

    if example == 'pyt':
        args[-1] = tmpfile + "2.h5"
        with kipoi.utils.cd(os.path.join(example_dir, "example_files")):
            kipoi.cli.main.cli_preproc("preproc", args[3:])


@pytest.mark.parametrize("example", EXAMPLES_TO_RUN)
def test_predict_example(example, tmpdir):
    """kipoi predict ...
    """
    # TODO - test -out
    # Traceback (most recent call last):
    #   File "/home/avsec/projects-work/kipoi/kipoi/__main__.py", line 60, in <module>
    #     main()
    #   File "/home/avsec/projects-work/kipoi/kipoi/__main__.py", line 56, in main
    #     command_fn(args.command, sys.argv[2:])
    #   File "/home/avsec/bin/anaconda3/lib/python3.6/site-packages/kipoi/pipeline.py", line 273, in cli_predict
    #     pred_batch = model.predict_on_batch(batch['inputs'])
    #   File "/home/avsec/bin/anaconda3/lib/python3.6/site-packages/kipoi/model.py", line 22, in predict_on_batch
    #     raise NotImplementedError
    # NotImplementedError
    # _________________________
    if example in {"rbp", "non_bedinput_model", "iris_model_template"} and sys.version_info[0] == 2:
        pytest.skip("rbp example not supported on python 2 ")

    if example in {'kipoi_dataloader_decorator'}:
        pytest.skip("Automatically-dowloaded input files skipped for prediction")

    example_dir = cp_tmpdir("example/models/{0}".format(example), tmpdir)
    # example_dir = "example/models/{0}".format(example)

    if example == "rbp":
        file_format = "tsv"
    else:
        file_format = "hdf5"

    print(example)
    print("tmpdir: {0}".format(tmpdir))
    tmpfile = str(tmpdir.mkdir("output").join("out.{0}".format(file_format)))

    # run the
    args = ["python", os.path.abspath("./kipoi/__main__.py"), "predict",
            "../",  # directory
            "--source=dir",
            "--batch_size=4",
            "--num_workers=2",
            "--dataloader_args=test.json",
            "--output", tmpfile]
    if INSTALL_FLAG:
        args.append(INSTALL_FLAG)
    returncode = subprocess.call(args=args,
                                 cwd=os.path.realpath(example_dir + "/example_files"))
    assert returncode == 0

    assert os.path.exists(tmpfile)

    if file_format == "hdf5":
        data = HDF5Reader.load(tmpfile)
        assert {'metadata', 'preds'} <= set(data.keys())
    else:
        data = pd.read_csv(tmpfile, sep="\t")
        assert list(data.columns) == ['metadata/ranges/chr',
                                      'metadata/ranges/end',
                                      'metadata/ranges/id',
                                      'metadata/ranges/start',
                                      'metadata/ranges/strand',
                                      'preds/0']
    if example == 'pyt':
        args[-1] = tmpfile + "out2.{0}".format(file_format)
        with kipoi.utils.cd(os.path.join(example_dir, "example_files")):
            kipoi.cli.main.cli_predict("predict", args[3:])


@pytest.mark.parametrize("example", ACTIVATION_EXAMPLES)
def test_predict_activation_example(example, tmpdir):
    """Kipoi predict --layer=x with a specific output layer specified
    """
    if example in {"rbp", "non_bedinput_model", "iris_model_template"} and sys.version_info[0] == 2:
        pytest.skip("rbp example not supported on python 2 ")
    if example in {'kipoi_dataloader_decorator'}:
        pytest.skip("Automatically-dowloaded input files skipped for prediction")

    example_dir = cp_tmpdir("example/models/{0}".format(example), tmpdir)
    # example_dir = "example/models/{0}".format(example)

    print(example)
    print("tmpdir: {0}".format(tmpdir))
    tmpfile = str(tmpdir.mkdir("output").join("out.h5"))

    # run the
    args = ["python", os.path.abspath("./kipoi/__main__.py"), "predict",
            "../",  # directory
            "--source=dir",
            "--layer", predict_activation_layers[example],
            "--batch_size=4",
            "--num_workers=2",
            "--dataloader_args=test.json",
            "--output", tmpfile]
    if INSTALL_FLAG:
        args.append(INSTALL_FLAG)
    returncode = subprocess.call(args=args,
                                 cwd=os.path.realpath(example_dir + "/example_files"))
    assert returncode == 0

    assert os.path.exists(tmpfile)

    data = HDF5Reader.load(tmpfile)
    assert {'metadata', 'preds'} <= set(data.keys())
    if example == 'pyt':
        args[-1] = tmpfile + "2.h5"
        with kipoi.utils.cd(os.path.join(example_dir, "example_files")):
            kipoi.cli.main.cli_predict("predict", args[3:])


def test_kipoi_pull():
    """Test that pull indeed pulls the right model
    """
    args = ["python", os.path.abspath("./kipoi/__main__.py"), "pull",
            "rbp_eclip/AARS"]
    returncode = subprocess.call(args=args)
    assert returncode == 0
    # obsolete - not using the git-lfs source anymore
    # assert (os.path.exists(os.path.expanduser('~/.kipoi/models/rbp_eclip/downloaded/AARS/model_files/model.h5')) or
    #         os.path.exists(os.path.expanduser('~/.kipoi/models/rbp_eclip/AARS/model_files/model.h5')))

    kipoi.cli.main.cli_pull("pull", ["rbp_eclip/AARS"])


def test_kipoi_info():
    """Test that pull indeed pulls the right model
    """
    if sys.version_info[0] == 2:
        pytest.skip("example not supported on python 2 ")
    args = ["python", os.path.abspath("./kipoi/__main__.py"), "info",
            "rbp_eclip/AARS"]
    returncode = subprocess.call(args=args)
    assert returncode == 0

def assert_rec(a, b):
    if isinstance(a, dict):
        assert set(a.keys()) == set(b.keys())
        for k in a:
            assert_rec(a[k], b[k])
    elif isinstance(a, list):
        assert len(a) == len(b)
        for a_el, b_el in zip(a,b):
            assert_rec(a_el, b_el)
    else:
        assert a == b

def process_args(args):
    raw_args = args[4:]
    cmd = " ".join(args)
    return cmd, raw_args


def test_kipoi_env_create_cleanup_remove(tmpdir, monkeypatch):
    from kipoi.cli.env import cli_create, cli_cleanup, cli_remove, cli_get, cli_get_cli, cli_list
    tempfile = os.path.join(tmpdir, "envs.json")


    # Define things necessary for monkeypatching
    class PseudoConda:
        def __init__(self):
            self.existing_envs = {}

        @staticmethod
        def strip_yaml_suffix(env):
            env = env.split("/")[-1]
            if env.endswith(".yaml"):
                return env[:-len(".yaml")]
            else:
                return env

        def add_env(self, env):
            env = self.strip_yaml_suffix(env)
            if env in self.existing_envs:
                return 1

            kipoi_cli_path = os.path.join(tmpdir, "kipoi_cli_" + env)
            with open(kipoi_cli_path, "w") as ofh:
                ofh.write("kipoi")
            self.existing_envs[env] = kipoi_cli_path
            return 0

        def get_cli(self,env):
            env = self.strip_yaml_suffix(env)
            if env not in self.existing_envs:
                return None
            return self.existing_envs[env]

        def delete_env(self, env):
            env = self.strip_yaml_suffix(env)
            if env in self.existing_envs:
                self.existing_envs.pop(env)
                return 0
            else:
                raise Exception("Failed")

    def get_assert_env(equals):
        def assert_to(val):
            assert len(val) == len(equals)
            assert all([v.create_args.env == e for v, e in zip(val, equals)])
        return assert_to

    def get_assert_env_cli(equals):
        def assert_to(val):
            assert len(val) == len(equals)
            assert all([v.cli_path == e for v, e in zip(val, equals)])
        return assert_to

    # pseudo kipoi CLI executable
    conda = PseudoConda()

    if os.path.exists(tempfile):
        os.unlink(tempfile)

    test_model = "example/models/pyt"
    test_env_name = "kipoi-testenv"
    source_path = kipoi.get_source("dir").local_path

    # monkeypatch:
    old_env_db_path = kipoi.config._env_db_path
    monkeypatch.setattr(kipoi.config, '_env_db_path', tempfile)
    monkeypatch.setattr(kipoi.conda, 'create_env_from_file', conda.add_env)
    monkeypatch.setattr(kipoi.conda, 'remove_env', conda.delete_env)
    monkeypatch.setattr(kipoi.conda, 'get_cli_path', conda.get_cli)
    monkeypatch.setattr(kipoi.cli.env, 'print_env_names', get_assert_env([test_env_name]))
    # load the db from the new path
    kipoi.cli.env_db.reload_model_env_db()

    args = ["python", os.path.abspath("./kipoi/__main__.py"), "env", "create", "--source", "dir", "--env",
           test_env_name, test_model]

    # pretend to run the CLI
    cli_create(*process_args(args))

    # make sure the successful flag is set and the kipoi-cli exists
    kipoi.cli.env_db.reload_model_env_db()
    db = kipoi.cli.env_db.get_model_env_db()

    entry = db.get_entry_by_model(os.path.join(source_path, test_model))
    assert entry.successful
    assert os.path.exists(entry.cli_path)

    # add a new entry that does not exist:
    cfg = entry.get_config()
    cfg["create_args"]["env"] += "____AAAAAA_____"
    cfg["cli_path"] += "____AAAAAA_____"
    db.append(EnvDbEntry.from_config(cfg))


    # now test the get environment name and the get_cli
    args = ["python", os.path.abspath("./kipoi/__main__.py"), "env", "get", "--source", "dir", test_model]
    cli_get(*process_args(args))

    monkeypatch.setattr(kipoi.cli.env, 'print_env_cli_paths', get_assert_env_cli([conda.get_cli(test_env_name)]))
    args = ["python", os.path.abspath("./kipoi/__main__.py"), "env", "get_cli", "--source", "dir", test_model]
    cli_get_cli(*process_args(args))


    # list environments:
    monkeypatch.setattr(kipoi.cli.env, 'print_valid_env_names', get_assert_env([test_env_name]))
    monkeypatch.setattr(kipoi.cli.env, 'print_invalid_env_names', get_assert_env([test_env_name + "____AAAAAA_____"]))
    monkeypatch.setattr(subprocess, 'call', lambda *args, **kwargs: None)
    args = ["python", os.path.abspath("./kipoi/__main__.py"), "env", "list"]
    cli_list(*process_args(args))


    # pretend also the first installation didn't work
    entry.successful = False
    first_config = entry.get_config()
    db.save()


    args = ["python", os.path.abspath("./kipoi/__main__.py"), "env", "cleanup", "--all", '--yes']
    print(conda.existing_envs)
    print(db.entries)
    # pretend to run the CLI
    cli_cleanup(*process_args(args))

    # now
    kipoi.cli.env_db.reload_model_env_db()
    db = kipoi.cli.env_db.get_model_env_db()
    assert len(db.entries) == 1
    assert_rec(db.entries[0].get_config(), cfg)

    args = ["python", os.path.abspath("./kipoi/__main__.py"), "env", "cleanup", "--all", "--db", '--yes']
    # pretend to run the CLI
    cli_cleanup(*process_args(args))

    kipoi.cli.env_db.reload_model_env_db()
    db = kipoi.cli.env_db.get_model_env_db()
    assert len(db.entries) == 0
    assert len(conda.existing_envs) == 0


    # now final test of creating and removing an environment:

    args = ["python", os.path.abspath("./kipoi/__main__.py"), "env", "create", "--source", "dir", "--env",
            test_env_name, test_model]
    # pretend to run the CLI
    cli_create(*process_args(args))
    args = ["python", os.path.abspath("./kipoi/__main__.py"), "env", "remove", "--source", "dir", test_model, '--yes']
    cli_remove(*process_args(args))

    kipoi.cli.env_db.reload_model_env_db()
    db = kipoi.cli.env_db.get_model_env_db()
    assert len(db.entries) == 0
    assert len(conda.existing_envs) == 0


    # just make sure this resets after the test.
    kipoi.config._env_db_path = old_env_db_path
    kipoi.cli.env_db.reload_model_env_db()




<|MERGE_RESOLUTION|>--- conflicted
+++ resolved
@@ -31,9 +31,6 @@
 }
 ACTIVATION_EXAMPLES = ['rbp', 'pyt']
 
-
-<<<<<<< HEAD
-=======
 def test_cli_get_example(tmpdir):
     """kipoi test ..., add also output file writing
     """
@@ -48,7 +45,6 @@
     kipoi.cli.main.cli_get_example("get-example", args[3:])
     assert os.path.exists(os.path.join(outdir, "targets_file"))
 
->>>>>>> 412f5479
 
 @pytest.mark.parametrize("example", EXAMPLES_TO_RUN)
 def test_test_example(example, tmpdir):
