"""Run the example scripts
"""
import pytest
import subprocess
import sys
import os
import yaml
import pandas as pd
import config
# import filecmp
from utils import compare_vcfs
from kipoi.readers import HDF5Reader

# TODO - check if you are on travis or not regarding the --install_req flag
if config.install_req:
    INSTALL_FLAG = "--install_req"
else:
    INSTALL_FLAG = ""

EXAMPLES_TO_RUN = ["rbp", "extended_coda", "iris_model_template",
                   "non_bedinput_model", "pyt", "iris_tensorflow"]

predict_activation_layers = {
    "rbp": "concatenate_6",
    "pyt": "3"  # two before the last layer
}


@pytest.mark.parametrize("example", EXAMPLES_TO_RUN)
def test_test_example(example):
    """kipoi test ...
    """
    if example in {"rbp", "non_bedinput_model", "iris_model_template"} \
       and sys.version_info[0] == 2:
        pytest.skip("example not supported on python 2 ")

    example_dir = "examples/{0}".format(example)

    args = ["python", "./kipoi/__main__.py", "test",
            "--batch_size=4",
            example_dir]
    if INSTALL_FLAG:
        args.append(INSTALL_FLAG)
    returncode = subprocess.call(args=args)
    assert returncode == 0


@pytest.mark.parametrize("example", EXAMPLES_TO_RUN)
def test_preproc_example(example, tmpdir):
    """kipoi preproc ...
    """
    if example in {"rbp", "non_bedinput_model", "iris_model_template"} and sys.version_info[0] == 2:
        pytest.skip("example not supported on python 2 ")
    if example in {"extended_coda"}:
        # extended_coda will anyway be tested in models
        pytest.skip("randomly failing on circleci without any reason. Skipping this test.")

    example_dir = "examples/{0}".format(example)

    tmpfile = str(tmpdir.mkdir("example").join("out.h5"))

    # run the
    args = ["python", os.path.abspath("./kipoi/__main__.py"), "preproc",
            "../",  # directory
            "--source=dir",
            "--batch_size=4",
            "--dataloader_args=test.json",
            "--output", tmpfile]
    if INSTALL_FLAG:
        args.append(INSTALL_FLAG)
    returncode = subprocess.call(args=args,
                                 cwd=os.path.realpath(example_dir + "/example_files"))

    assert returncode == 0

    assert os.path.exists(tmpfile)

    data = HDF5Reader.load(tmpfile)

    with open(example_dir + "/dataloader.yaml", "r") as f:
        ex_descr = yaml.load(f)

    if example != "pyt":
        assert data["inputs"].keys() == ex_descr["output_schema"]["inputs"].keys()


@pytest.mark.parametrize("example", EXAMPLES_TO_RUN)
def test_predict_example(example, tmpdir):
    """kipoi predict ...
    """
    # TODO - test -out
    # Traceback (most recent call last):
#   File "/home/avsec/projects-work/kipoi/kipoi/__main__.py", line 60, in <module>
#     main()
#   File "/home/avsec/projects-work/kipoi/kipoi/__main__.py", line 56, in main
#     command_fn(args.command, sys.argv[2:])
#   File "/home/avsec/bin/anaconda3/lib/python3.6/site-packages/kipoi/pipeline.py", line 273, in cli_predict
#     pred_batch = model.predict_on_batch(batch['inputs'])
#   File "/home/avsec/bin/anaconda3/lib/python3.6/site-packages/kipoi/model.py", line 22, in predict_on_batch
#     raise NotImplementedError
# NotImplementedError
# _________________________
    if example in {"rbp", "non_bedinput_model", "iris_model_template"} and sys.version_info[0] == 2:
        pytest.skip("rbp example not supported on python 2 ")

    example_dir = "examples/{0}".format(example)

    if example == "rbp":
        file_format = "tsv"
    else:
        file_format = "hdf5"

    print(example)
    print("tmpdir: {0}".format(tmpdir))
    tmpfile = str(tmpdir.mkdir("example").join("out.{0}".format(file_format)))

    # run the
    args = ["python", os.path.abspath("./kipoi/__main__.py"), "predict",
            "../",  # directory
            "--source=dir",
            "--batch_size=4",
            "--dataloader_args=test.json",
            "--output", tmpfile]
    if INSTALL_FLAG:
        args.append(INSTALL_FLAG)
    returncode = subprocess.call(args=args,
                                 cwd=os.path.realpath(example_dir + "/example_files"))
    assert returncode == 0

    assert os.path.exists(tmpfile)

    if file_format == "hdf5":
        data = HDF5Reader.load(tmpfile)
        assert {'metadata', 'preds'} <= set(data.keys())
    else:
        data = pd.read_csv(tmpfile, sep="\t")
        assert list(data.columns) == ['metadata/ranges/chr',
                                      'metadata/ranges/end',
                                      'metadata/ranges/id',
                                      'metadata/ranges/start',
                                      'metadata/ranges/strand',
                                      'preds/0']


@pytest.mark.parametrize("example", list(predict_activation_layers))
def test_predict_activation_example(example, tmpdir):
    """Kipoi predict --layer=x with a specific output layer specified
    """
    if example in {"rbp", "non_bedinput_model", "iris_model_template"} and sys.version_info[0] == 2:
        pytest.skip("rbp example not supported on python 2 ")

    example_dir = "examples/{0}".format(example)

    print(example)
    print("tmpdir: {0}".format(tmpdir))
    tmpfile = str(tmpdir.mkdir("example").join("out.h5"))

    # run the
    args = ["python", os.path.abspath("./kipoi/__main__.py"), "predict",
            "../",  # directory
            "--source=dir",
            "--layer", predict_activation_layers[example],
            "--batch_size=4",
            "--dataloader_args=test.json",
            "--output", tmpfile]
    if INSTALL_FLAG:
        args.append(INSTALL_FLAG)
    returncode = subprocess.call(args=args,
                                 cwd=os.path.realpath(example_dir + "/example_files"))
    assert returncode == 0

    assert os.path.exists(tmpfile)

    data = HDF5Reader.load(tmpfile)
    assert {'metadata', 'preds'} <= set(data.keys())


@pytest.mark.parametrize("example", EXAMPLES_TO_RUN)
@pytest.mark.parametrize("restricted_bed", [True, False])
@pytest.mark.parametrize("file_format", ["tsv", "hdf5"])
def test_predict_variants_example(example, restricted_bed, file_format, tmpdir):
    """kipoi predict ...
    """
    if (example not in {"rbp", "non_bedinput_model"}) or (sys.version_info[0] == 2):
        pytest.skip("Only rbp example testable at the moment, which only runs on py3")

    example_dir = "examples/{0}".format(example)

    tmpdir_here = tmpdir.mkdir("example")

<<<<<<< HEAD
    # non_bedinput_model is not compatible with restricted bed files as
    # alterations in region generation have no influence on that model
    if restricted_bed and (example != "rbp"):
        pytest.skip("Resticted_bed only available for rbp_eclip")
    print(example)
    print("tmpdir: {0}".format(tmpdir))
    tmpfile = str(tmpdir_here.join("out.{0}".format(file_format)))
    vcf_tmpfile = str(tmpdir_here.join("out.{0}".format("vcf")))

    dataloader_kwargs = {"fasta_file": "example_files/hg38_chr22.fa",
                         "preproc_transformer": "dataloader_files/encodeSplines.pkl",
                         "gtf_file": "example_files/gencode_v25_chr22.gtf.pkl.gz",
                         "intervals_file": "example_files/variant_intervals.tsv"}
    import json
    dataloader_kwargs_str = json.dumps(dataloader_kwargs)

    args = ["python", os.path.abspath("./kipoi/__main__.py"),
            "postproc",
            "score_variants",
            # "./",  # directory
            example_dir,
            "--source=dir",
            "--batch_size=4",
            "--dataloader_args='%s'" % dataloader_kwargs_str,
            "--vcf_path", "example_files/variants.vcf",
            # this one was now gone in the master?!
            "--out_vcf_fpath", vcf_tmpfile,
            "--output", tmpfile]
    # run the
    if INSTALL_FLAG:
        args.append(INSTALL_FLAG)

    if restricted_bed:
        args += ["--restriction_bed", "example_files/restricted_regions.bed"]

    returncode = subprocess.call(args=args,
                                 cwd=os.path.realpath(example_dir) + "/../../")
    assert returncode == 0

    assert os.path.exists(tmpfile)
    assert os.path.exists(vcf_tmpfile)

    if restricted_bed:
        # assert filecmp.cmp(example_dir + "/example_files/variants_ref_out2.vcf", vcf_tmpfile)
        compare_vcfs(example_dir + "/example_files/variants_ref_out2.vcf", vcf_tmpfile)
    else:
        # assert filecmp.cmp(example_dir + "/example_files/variants_ref_out.vcf", vcf_tmpfile)
        compare_vcfs(example_dir + "/example_files/variants_ref_out.vcf", vcf_tmpfile)

    if file_format == "hdf5":
        data = HDF5Reader.load(tmpfile)
    else:
        table_labels = []
        table_starts = []
        table_ends = []
        tables = {}
        head_line_id = "KPVEP_"
        with open(tmpfile, "r") as ifh:
            for i, l in enumerate(ifh):
                if head_line_id in l:
                    if (len(table_starts) > 0):
                        table_ends.append(i - 1)
                    table_labels.append(l.rstrip()[len(head_line_id):])
                    table_starts.append(i + 1)
            table_ends.append(i)
        for label, start, end in zip(table_labels, table_starts, table_ends):
            tables[label] = pd.read_csv(tmpfile, sep="\t", skiprows=start, nrows=end - start, index_col=0)


@pytest.mark.parametrize("example", EXAMPLES_TO_RUN)
def test_generate_mutation_maps_example(example, tmpdir):
    """kipoi predict ...
    """
    if (example not in {"rbp"}) or (sys.version_info[0] == 2):
        pytest.skip("Only rbp example testable at the moment, which only runs on py3")

    example_dir = "examples/{0}".format(example)

    tmpdir_here = tmpdir.mkdir("example")

    # restricted_bed = False
    print(example)
    print("tmpdir: {0}".format(tmpdir))
    mm_tmpfile = str(tmpdir_here.join("out_mm.hdf5"))
    plt_tmpfile = str(tmpdir_here.join("plot.png"))

    dataloader_kwargs = {"fasta_file": "example_files/hg38_chr22.fa", "preproc_transformer": "dataloader_files/encodeSplines.pkl", "gtf_file": "example_files/gencode_v25_chr22.gtf.pkl.gz", "intervals_file": "example_files/variant_intervals.tsv"}
    import json
    dataloader_kwargs_str = json.dumps(dataloader_kwargs)

    args = ["python", os.path.abspath("./kipoi/__main__.py"),
            "postproc",
            "create_mutation_map",
            # "./",  # directory
            ".",
            "--source=dir",
            "--batch_size=4",
            "--dataloader_args='%s'" % dataloader_kwargs_str,
            "--regions_file", "example_files/first_variant.vcf",
            "--output", mm_tmpfile]
    # run the
    if INSTALL_FLAG:
        args.append(INSTALL_FLAG)

    returncode = subprocess.call(args=args,
                                 cwd=os.path.realpath(example_dir))
    assert returncode == 0

    assert os.path.exists(mm_tmpfile)

    # make the plot
    args = ["python", os.path.abspath("./kipoi/__main__.py"),
            "postproc",
            "plot_mutation_map",
            # "./",  # directory
            ".",
            "--input_file=" + mm_tmpfile,
            "--input_line=0",
            "--model_seq_input=seq",
            "--scoring_key=diff",
            "--model_output=rbp_prb",
            "--output", plt_tmpfile]

    returncode = subprocess.call(args=args,
                                 cwd=os.path.realpath(example_dir))
    assert returncode == 0

    assert os.path.exists(plt_tmpfile)
=======
    for restricted_bed in [True, False]:
        # non_bedinput_model is not compatible with restricted bed files as
        # alterations in region generation have no influence on that model
        if restricted_bed and (example != "rbp"):
            continue
        for file_format in ["tsv", "hdf5"]:
            print(example)
            print("tmpdir: {0}".format(tmpdir))
            tmpfile = str(tmpdir_here.join("out.{0}".format(file_format)))
            vcf_tmpfile = str(tmpdir_here.join("out.{0}".format("vcf")))

            dataloader_kwargs = {"fasta_file": example_dir + "/example_files/hg38_chr22.fa",
                                 "preproc_transformer": example_dir + "/dataloader_files/encodeSplines.pkl",
                                 "gtf_file": example_dir + "/example_files/gencode_v25_chr22.gtf.pkl.gz",
                                 "intervals_file": example_dir + "/example_files/variant_intervals.tsv"}
            import json
            dataloader_kwargs_str = json.dumps(dataloader_kwargs)

            args = ["python", os.path.abspath("./kipoi/__main__.py"),
                    "postproc",
                    "score_variants",
                    #"./",  # directory
                    example_dir,
                    "--source=dir",
                    "--batch_size=4",
                    "--dataloader_args='%s'" % dataloader_kwargs_str,
                    "--vcf_path", example_dir + "/" + "example_files/variants.vcf",
                    # this one was now gone in the master?!
                    "--out_vcf_fpath", vcf_tmpfile,
                    "--output", tmpfile]
            # run the
            if INSTALL_FLAG:
                args.append(INSTALL_FLAG)

            if restricted_bed:
                args += ["--restriction_bed", example_dir + "/" + "example_files/restricted_regions.bed"]

            returncode = subprocess.call(args=args,
                                         cwd=os.path.realpath(example_dir) + "/../../")
            assert returncode == 0

            assert os.path.exists(tmpfile)
            assert os.path.exists(vcf_tmpfile)

            if restricted_bed:
                # assert filecmp.cmp(example_dir + "/example_files/variants_ref_out2.vcf", vcf_tmpfile)
                compare_vcfs(example_dir + "/example_files/variants_ref_out2.vcf", vcf_tmpfile)
            else:
                # assert filecmp.cmp(example_dir + "/example_files/variants_ref_out.vcf", vcf_tmpfile)
                compare_vcfs(example_dir + "/example_files/variants_ref_out.vcf", vcf_tmpfile)

            if file_format == "hdf5":
                data = HDF5Reader.load(tmpfile)
            else:
                table_labels = []
                table_starts = []
                table_ends = []
                tables = {}
                head_line_id = "KPVEP_"
                with open(tmpfile, "r") as ifh:
                    for i, l in enumerate(ifh):
                        if head_line_id in l:
                            if (len(table_starts) > 0):
                                table_ends.append(i - 1)
                            table_labels.append(l.rstrip()[len(head_line_id):])
                            table_starts.append(i + 1)
                    table_ends.append(i)
                for label, start, end in zip(table_labels, table_starts, table_ends):
                    tables[label] = pd.read_csv(tmpfile, sep="\t", skiprows=start, nrows=end - start, index_col=0)
>>>>>>> a94754d3


def test_pull_kipoi():
    """Test that pull indeed pulls the right model
    """
    args = ["python", os.path.abspath("./kipoi/__main__.py"), "pull",
            "rbp_eclip/AARS"]
    returncode = subprocess.call(args=args)
    assert returncode == 0
    assert os.path.exists(os.path.expanduser('~/.kipoi/models/rbp_eclip/AARS/model.yaml'))
    assert os.path.exists(os.path.expanduser('~/.kipoi/models/rbp_eclip/AARS/model_files/model.h5'))<|MERGE_RESOLUTION|>--- conflicted
+++ resolved
@@ -175,6 +175,9 @@
     assert {'metadata', 'preds'} <= set(data.keys())
 
 
+
+
+
 @pytest.mark.parametrize("example", EXAMPLES_TO_RUN)
 @pytest.mark.parametrize("restricted_bed", [True, False])
 @pytest.mark.parametrize("file_format", ["tsv", "hdf5"])
@@ -188,7 +191,6 @@
 
     tmpdir_here = tmpdir.mkdir("example")
 
-<<<<<<< HEAD
     # non_bedinput_model is not compatible with restricted bed files as
     # alterations in region generation have no influence on that model
     if restricted_bed and (example != "rbp"):
@@ -317,77 +319,6 @@
     assert returncode == 0
 
     assert os.path.exists(plt_tmpfile)
-=======
-    for restricted_bed in [True, False]:
-        # non_bedinput_model is not compatible with restricted bed files as
-        # alterations in region generation have no influence on that model
-        if restricted_bed and (example != "rbp"):
-            continue
-        for file_format in ["tsv", "hdf5"]:
-            print(example)
-            print("tmpdir: {0}".format(tmpdir))
-            tmpfile = str(tmpdir_here.join("out.{0}".format(file_format)))
-            vcf_tmpfile = str(tmpdir_here.join("out.{0}".format("vcf")))
-
-            dataloader_kwargs = {"fasta_file": example_dir + "/example_files/hg38_chr22.fa",
-                                 "preproc_transformer": example_dir + "/dataloader_files/encodeSplines.pkl",
-                                 "gtf_file": example_dir + "/example_files/gencode_v25_chr22.gtf.pkl.gz",
-                                 "intervals_file": example_dir + "/example_files/variant_intervals.tsv"}
-            import json
-            dataloader_kwargs_str = json.dumps(dataloader_kwargs)
-
-            args = ["python", os.path.abspath("./kipoi/__main__.py"),
-                    "postproc",
-                    "score_variants",
-                    #"./",  # directory
-                    example_dir,
-                    "--source=dir",
-                    "--batch_size=4",
-                    "--dataloader_args='%s'" % dataloader_kwargs_str,
-                    "--vcf_path", example_dir + "/" + "example_files/variants.vcf",
-                    # this one was now gone in the master?!
-                    "--out_vcf_fpath", vcf_tmpfile,
-                    "--output", tmpfile]
-            # run the
-            if INSTALL_FLAG:
-                args.append(INSTALL_FLAG)
-
-            if restricted_bed:
-                args += ["--restriction_bed", example_dir + "/" + "example_files/restricted_regions.bed"]
-
-            returncode = subprocess.call(args=args,
-                                         cwd=os.path.realpath(example_dir) + "/../../")
-            assert returncode == 0
-
-            assert os.path.exists(tmpfile)
-            assert os.path.exists(vcf_tmpfile)
-
-            if restricted_bed:
-                # assert filecmp.cmp(example_dir + "/example_files/variants_ref_out2.vcf", vcf_tmpfile)
-                compare_vcfs(example_dir + "/example_files/variants_ref_out2.vcf", vcf_tmpfile)
-            else:
-                # assert filecmp.cmp(example_dir + "/example_files/variants_ref_out.vcf", vcf_tmpfile)
-                compare_vcfs(example_dir + "/example_files/variants_ref_out.vcf", vcf_tmpfile)
-
-            if file_format == "hdf5":
-                data = HDF5Reader.load(tmpfile)
-            else:
-                table_labels = []
-                table_starts = []
-                table_ends = []
-                tables = {}
-                head_line_id = "KPVEP_"
-                with open(tmpfile, "r") as ifh:
-                    for i, l in enumerate(ifh):
-                        if head_line_id in l:
-                            if (len(table_starts) > 0):
-                                table_ends.append(i - 1)
-                            table_labels.append(l.rstrip()[len(head_line_id):])
-                            table_starts.append(i + 1)
-                    table_ends.append(i)
-                for label, start, end in zip(table_labels, table_starts, table_ends):
-                    tables[label] = pd.read_csv(tmpfile, sep="\t", skiprows=start, nrows=end - start, index_col=0)
->>>>>>> a94754d3
 
 
 def test_pull_kipoi():
