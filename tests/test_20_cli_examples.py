"""Run the example scripts
"""
import pytest
import subprocess
import sys
import os
import deepdish
import yaml
import pandas as pd
import config
import h5py

# TODO - check if you are on travis or not regarding the --install_req flag
if config.install_req:
    INSTALL_FLAG = "--install_req"
else:
    INSTALL_FLAG = ""

EXAMPLES_TO_RUN = ["rbp", "extended_coda", "iris_model_template"]


@pytest.mark.parametrize("example", EXAMPLES_TO_RUN)
def test_test_example(example):
    """kipoi test ...
    """
    if example in {"rbp", "iris_model_template"} and sys.version_info[0] == 2:
        pytest.skip("example not supported on python 2 ")

    example_dir = "examples/{0}".format(example)

    args = ["python", "./kipoi/__main__.py", "test",
            "--batch_size=4",
            example_dir]
    if INSTALL_FLAG:
        args.append(INSTALL_FLAG)
    returncode = subprocess.call(args=args)
    assert returncode == 0


@pytest.mark.parametrize("example", EXAMPLES_TO_RUN)
def test_preproc_example(example, tmpdir):
    """kipoi preproc ...
    """
    if example in {"rbp", "iris_model_template"} and sys.version_info[0] == 2:
        pytest.skip("example not supported on python 2 ")

    example_dir = "examples/{0}".format(example)

    tmpfile = str(tmpdir.mkdir("example").join("out.h5"))

    # run the
    args = ["python", os.path.abspath("./kipoi/__main__.py"), "preproc",
            "../",  # directory
            "--source=dir",
            "--batch_size=4",
            "--dataloader_args=test.json",
            "--output", tmpfile]
    if INSTALL_FLAG:
        args.append(INSTALL_FLAG)
    returncode = subprocess.call(args=args,
                                 cwd=os.path.realpath(example_dir + "/example_files"))

    assert returncode == 0

    assert os.path.exists(tmpfile)

    data = deepdish.io.load(tmpfile)

    with open(example_dir + "/dataloader.yaml", "r") as f:
        ex_descr = yaml.load(f)

    assert data["inputs"].keys() == ex_descr["output_schema"]["inputs"].keys()


@pytest.mark.parametrize("example", EXAMPLES_TO_RUN)
def test_predict_example(example, tmpdir):
    """kipoi predict ...
    """
    # TODO - test -out
    # Traceback (most recent call last):
#   File "/home/avsec/projects-work/kipoi/kipoi/__main__.py", line 60, in <module>
#     main()
#   File "/home/avsec/projects-work/kipoi/kipoi/__main__.py", line 56, in main
#     command_fn(args.command, sys.argv[2:])
#   File "/home/avsec/bin/anaconda3/lib/python3.6/site-packages/kipoi/pipeline.py", line 273, in cli_predict
#     pred_batch = model.predict_on_batch(batch['inputs'])
#   File "/home/avsec/bin/anaconda3/lib/python3.6/site-packages/kipoi/model.py", line 22, in predict_on_batch
#     raise NotImplementedError
# NotImplementedError
# _________________________
    if example in {"rbp", "iris_model_template"} and sys.version_info[0] == 2:
        pytest.skip("rbp example not supported on python 2 ")

    example_dir = "examples/{0}".format(example)

    if example == "rbp":
        file_format = "tsv"
    else:
        file_format = "hdf5"

    print(example)
    print("tmpdir: {0}".format(tmpdir))
    tmpfile = str(tmpdir.mkdir("example").join("out.{0}".format(file_format)))

    # run the
    args = ["python", os.path.abspath("./kipoi/__main__.py"), "predict",
            "../",  # directory
            "--source=dir",
            "--batch_size=4",
            "--dataloader_args=test.json",
            "--file_format", file_format,
            "--output", tmpfile]
    if INSTALL_FLAG:
        args.append(INSTALL_FLAG)
    returncode = subprocess.call(args=args,
                                 cwd=os.path.realpath(example_dir + "/example_files"))
    assert returncode == 0

    assert os.path.exists(tmpfile)

    if file_format == "hdf5":
        data = deepdish.io.load(tmpfile)
        assert {'metadata', 'predictions'} <= set(data.keys())
    else:
        data = pd.read_csv(tmpfile, sep="\t")
        assert list(data.columns[:6]) == ['chr', 'start', 'end', 'name', 'score', 'strand']
        assert data.columns[6].startswith("y")


@pytest.mark.parametrize("example", EXAMPLES_TO_RUN)
def test_predict_variants_example(example, tmpdir):
    """kipoi predict ...
    """
    if example not in {"rbp"} or sys.version_info[0] == 2:
        pytest.skip("Only rbp example testable at the moment, which only runs on py3")

    example_dir = "examples/{0}".format(example)

    tmpdir_here = tmpdir.mkdir("example")

    for file_format in ["tsv", "hdf5"]:
        print(example)
        print("tmpdir: {0}".format(tmpdir))
        tmpfile = str(tmpdir_here.join("out.{0}".format(file_format)))
        vcf_tmpfile = str(tmpdir_here.join("out.{0}".format("vcf")))

<<<<<<< HEAD
        args = ["python", os.path.abspath("./kipoi/__main__.py"),
                "postproc",
                "score_variants",
                "../",  # directory
=======
        args = ["python", os.path.abspath("./kipoi/__main__.py"), "score_variants",
                "./",  # directory
>>>>>>> b7e7125f
                "--source=dir",
                "--batch_size=4",
                "--dataloader_args='{fasta_file: example_files/hg38_chr22.fa,preproc_transformer: "
                "dataloader_files/encodeSplines.pkl,gtf_file: example_files/gencode_v25_chr22.gtf.pkl.gz}'",
                "--vcf_path", "example_files/variants.vcf",
                "--file_format", file_format,
                "--out_vcf_fpath", vcf_tmpfile,
                "--output", tmpfile]
        # run the
        if INSTALL_FLAG:
            args.append(INSTALL_FLAG)
        returncode = subprocess.call(args=args,
                                     cwd=os.path.realpath(example_dir))
        assert returncode == 0

        assert os.path.exists(tmpfile)
        assert os.path.exists(vcf_tmpfile)

        if file_format == "hdf5":
            data = deepdish.io.load(tmpfile)
        else:
            table_labels = []
            table_starts = []
            table_ends = []
            tables = {}
            head_line_id = "KPVEP_"
            with open(tmpfile, "r") as ifh:
                for i, l in enumerate(ifh):
                    if head_line_id in l:
                        if (len(table_starts) > 0):
                            table_ends.append(i - 1)
                        table_labels.append(l.rstrip()[len(head_line_id):])
                        table_starts.append(i + 1)
                table_ends.append(i)
            for label, start, end in zip(table_labels, table_starts, table_ends):
                tables[label] = pd.read_csv(tmpfile, sep="\t", skiprows=start, nrows=end - start, index_col=0)


def test_pull_kipoi():
    """Test that pull indeed pulls the right model
    """
    args = ["python", os.path.abspath("./kipoi/__main__.py"), "pull",
            "rbp_eclip/AARS"]
    returncode = subprocess.call(args=args)
    assert returncode == 0
    assert os.path.exists(os.path.expanduser('~/.kipoi/models/rbp_eclip/AARS/model.yaml'))
    assert os.path.exists(os.path.expanduser('~/.kipoi/models/rbp_eclip/AARS/model_files/model.h5'))<|MERGE_RESOLUTION|>--- conflicted
+++ resolved
@@ -144,15 +144,10 @@
         tmpfile = str(tmpdir_here.join("out.{0}".format(file_format)))
         vcf_tmpfile = str(tmpdir_here.join("out.{0}".format("vcf")))
 
-<<<<<<< HEAD
         args = ["python", os.path.abspath("./kipoi/__main__.py"),
                 "postproc",
                 "score_variants",
-                "../",  # directory
-=======
-        args = ["python", os.path.abspath("./kipoi/__main__.py"), "score_variants",
                 "./",  # directory
->>>>>>> b7e7125f
                 "--source=dir",
                 "--batch_size=4",
                 "--dataloader_args='{fasta_file: example_files/hg38_chr22.fa,preproc_transformer: "
