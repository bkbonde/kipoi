--- conflicted
+++ resolved
@@ -26,10 +26,6 @@
     "rbp": "concatenate_6",
     "pyt": "3"  # two before the last layer
 }
-<<<<<<< HEAD
-=======
-
->>>>>>> a94754d3
 
 @pytest.mark.parametrize("example", EXAMPLES_TO_RUN)
 def test_test_example(example):
