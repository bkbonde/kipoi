"""TensorFlowModel tests
"""
import pytest
import os
import numpy as np
from kipoi.model import TensorFlowModel
# fixture


def test_loading():
    import tensorflow as tf
    checkpoint_path = "examples/iris_tensorflow/model_files/model.ckpt"
    const_feed_dict_pkl = "examples/iris_tensorflow/model_files/const_feed_dict.pkl"

    # dict of variables
    # input = list
    a = TensorFlowModel(input_nodes="inputs",
                        target_nodes="probas",
                        checkpoint_path=checkpoint_path
                        )
    o = a.predict_on_batch(np.ones((3, 4)))
    assert o.shape == (3, 3)

    # input = dict
    a = TensorFlowModel(input_nodes={"out_name": "inputs"},
                        target_nodes="probas",
                        checkpoint_path=checkpoint_path
                        )
    with pytest.raises(AssertionError):
        o = a.predict_on_batch(np.ones((3, 4)))

    o = a.predict_on_batch({"out_name": np.ones((3, 4))})
    assert o.shape == (3, 3)

    # input = list
    a = TensorFlowModel(input_nodes=["inputs"],
                        target_nodes="probas",
                        checkpoint_path=checkpoint_path
                        )
    with pytest.raises(AssertionError):
        o = a.predict_on_batch(np.ones((3, 4)))

    o = a.predict_on_batch([np.ones((3, 4))])
    assert o.shape == (3, 3)

    # output = dict
    a = TensorFlowModel(input_nodes="inputs",
                        target_nodes={"out_name": "probas"},
                        checkpoint_path=checkpoint_path
                        )
    o = a.predict_on_batch(np.ones((3, 4)))
    assert isinstance(o, dict)
    assert list(o.keys()) == ["out_name"]
    assert o['out_name'].shape == (3, 3)

    # output = list
    a = TensorFlowModel(input_nodes="inputs",
                        target_nodes=["probas"],
                        checkpoint_path=checkpoint_path
                        )
    o = a.predict_on_batch(np.ones((3, 4)))
    assert isinstance(o, list)
    assert len(o) == 1
    assert o[0].shape == (3, 3)

    # test with the extra input
    a = TensorFlowModel(input_nodes="inputs",
                        target_nodes="probas",
                        checkpoint_path=checkpoint_path,
                        const_feed_dict_pkl=const_feed_dict_pkl
                        )
    o = a.predict_on_batch(np.ones((3, 4)))
    assert o.shape == (3, 3)

<<<<<<< HEAD

class DummySlice():
    def __getitem__(self,key):
        return key


def test_grad_tens_generation():
    import tensorflow as tf
    checkpoint_path = "examples/iris_tensorflow/model_files/model.ckpt"
=======
def test_activation_on_batch():
    checkpoint_path = "examples/iris_tensorflow/model_files/model.ckpt"
    const_feed_dict_pkl = "examples/iris_tensorflow/model_files/const_feed_dict.pkl"

    # dict of variables
    # input = list
>>>>>>> a94754d3
    a = TensorFlowModel(input_nodes="inputs",
                        target_nodes="probas",
                        checkpoint_path=checkpoint_path
                        )
<<<<<<< HEAD
    fwd_values = a.predict_on_batch(np.ones((3, 4)))
    assert np.all(a.get_grad_tens(fwd_values, DummySlice()[:, 0:1], "min")[0, :] == np.array([1, 0, 0]))
    assert np.all(a.get_grad_tens(fwd_values, DummySlice()[:, 0:2], "min")[0, :] == np.array([1, 0, 0]))
    assert np.all(a.get_grad_tens(fwd_values, DummySlice()[:, 0:2], "max")[0, :] == np.array([0, 1, 0]))
    assert np.all(
        a.get_grad_tens(fwd_values, DummySlice()[0:2], "max")[0, :] == a.get_grad_tens(fwd_values, DummySlice()[:, 0:2],
                                                                                   "max")[0, :])
=======
    a.predict_activation_on_batch(np.ones((3, 4)), layer="logits")
>>>>>>> a94754d3
<|MERGE_RESOLUTION|>--- conflicted
+++ resolved
@@ -72,8 +72,6 @@
     o = a.predict_on_batch(np.ones((3, 4)))
     assert o.shape == (3, 3)
 
-<<<<<<< HEAD
-
 class DummySlice():
     def __getitem__(self,key):
         return key
@@ -82,19 +80,10 @@
 def test_grad_tens_generation():
     import tensorflow as tf
     checkpoint_path = "examples/iris_tensorflow/model_files/model.ckpt"
-=======
-def test_activation_on_batch():
-    checkpoint_path = "examples/iris_tensorflow/model_files/model.ckpt"
-    const_feed_dict_pkl = "examples/iris_tensorflow/model_files/const_feed_dict.pkl"
-
-    # dict of variables
-    # input = list
->>>>>>> a94754d3
     a = TensorFlowModel(input_nodes="inputs",
                         target_nodes="probas",
                         checkpoint_path=checkpoint_path
                         )
-<<<<<<< HEAD
     fwd_values = a.predict_on_batch(np.ones((3, 4)))
     assert np.all(a.get_grad_tens(fwd_values, DummySlice()[:, 0:1], "min")[0, :] == np.array([1, 0, 0]))
     assert np.all(a.get_grad_tens(fwd_values, DummySlice()[:, 0:2], "min")[0, :] == np.array([1, 0, 0]))
@@ -102,6 +91,16 @@
     assert np.all(
         a.get_grad_tens(fwd_values, DummySlice()[0:2], "max")[0, :] == a.get_grad_tens(fwd_values, DummySlice()[:, 0:2],
                                                                                    "max")[0, :])
-=======
-    a.predict_activation_on_batch(np.ones((3, 4)), layer="logits")
->>>>>>> a94754d3
+
+
+def test_activation_on_batch():
+    checkpoint_path = "examples/iris_tensorflow/model_files/model.ckpt"
+    const_feed_dict_pkl = "examples/iris_tensorflow/model_files/const_feed_dict.pkl"
+
+    # dict of variables
+    # input = list
+    a = TensorFlowModel(input_nodes="inputs",
+                        target_nodes="probas",
+                        checkpoint_path=checkpoint_path
+                        )
+    a.predict_activation_on_batch(np.ones((3, 4)), layer="logits")