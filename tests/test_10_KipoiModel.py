--- conflicted
+++ resolved
@@ -13,11 +13,7 @@
 import torch
 from tensorflow import keras
 
-<<<<<<< HEAD
-EXAMPLES_TO_RUN = ["sklearn_iris", "pyt"]
-=======
 EXAMPLES_TO_RUN = ["pyt"]
->>>>>>> 8909d6cb
 # TODO - finish the unit-test
 INSTALL_REQ = config.install_req
 
