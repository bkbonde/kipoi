"""Test the CLI interface
"""
# import keras  # otherwise I get a segfault from keras ?!
import pytest
import sys
import os
import yaml
import kipoi
import kipoi_utils.utils
from kipoi.pipeline import install_model_requirements
import config
import numpy as np 

# TODO - check if you are on travis or not regarding the --install-req flag
# INSTALL_REQ = True
INSTALL_REQ = config.install_req

<<<<<<< HEAD
EXAMPLES_TO_RUN = ["iris_model_template", "pyt"]
=======
EXAMPLES_TO_RUN = ["pyt"]
>>>>>>> 8909d6cb


def read_json_yaml(filepath):
    with open(filepath) as ifh:
        return yaml.safe_load(ifh)


def get_dataloader_cfg(model_dir):
    return read_json_yaml(os.path.join(model_dir, 'dataloader.yaml'))


@pytest.mark.parametrize("example", EXAMPLES_TO_RUN)
def test_dataloader_model(example):
    """Test dataloader
    """
    if example in {"rbp", "iris_model_template"} and sys.version_info[0] == 2:
        pytest.skip("example not supported on python 2 ")

    example_dir = "example/models/{0}".format(example)

    # install the dependencies
    if INSTALL_REQ:
        install_model_requirements(example_dir, "dir", and_dataloaders=True)

    Dl = kipoi.get_dataloader_factory(example_dir, source="dir")

    test_kwargs = Dl.example_kwargs
    # get dataloader

    # get model
    model = kipoi.get_model(example_dir, source="dir")

    with kipoi_utils.utils.cd(example_dir):
        # initialize the dataloader
        dataloader = Dl(**test_kwargs)

        # sample a batch of data
        it = dataloader.batch_iter()
        batch = next(it)
        # predict with a model        
        if isinstance(batch["inputs"], np.ndarray):
            model.predict_on_batch(batch["inputs"].astype(np.float32))
        else:
            model.predict_on_batch(batch["inputs"])<|MERGE_RESOLUTION|>--- conflicted
+++ resolved
@@ -15,11 +15,7 @@
 # INSTALL_REQ = True
 INSTALL_REQ = config.install_req
 
-<<<<<<< HEAD
-EXAMPLES_TO_RUN = ["iris_model_template", "pyt"]
-=======
 EXAMPLES_TO_RUN = ["pyt"]
->>>>>>> 8909d6cb
 
 
 def read_json_yaml(filepath):
