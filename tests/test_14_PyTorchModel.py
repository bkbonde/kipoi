--- conflicted
+++ resolved
@@ -1,15 +1,11 @@
 import numpy as np
 from kipoi.model import PyTorchModel
 from kipoi.utils import cd
-<<<<<<< HEAD
-import kipoi
-=======
 import torch
 from torch import nn
 import torch.nn.functional as F
 import kipoi
 import pytest
->>>>>>> a94754d3
 
 
 def check_same_weights(dict1, dict2):
@@ -112,28 +108,7 @@
             assert all([np.all(el == el2) for el, el2 in zip(pred, m_expected)])
 
 
-<<<<<<< HEAD
-
-
 """
-=======
-# Test layer activation
-class DummyModel(nn.Module):
-
-    def __init__(self):
-        super(DummyModel, self).__init__()
-        self.first = nn.Linear(1, 1)
-        self.second = nn.Linear(1, 1)
-        self.final = nn.Sigmoid()
-
-    def forward(self, x):
-        x = self.first(x)
-        x = self.second(x)
-        x = self.final(x)
-        return x
-
-
->>>>>>> a94754d3
 class PyTConvNet(torch.nn.Module):
     # Taken from https://github.com/vinhkhuc/PyTorch-Mini-Tutorials/blob/master/5_convolutional_net.py
 
@@ -157,7 +132,6 @@
         x = self.conv.forward(x)
         x = x.view(-1, 320)
         return self.fc.forward(x)
-<<<<<<< HEAD
 """
 
 def get_pyt_sequential_model_input():
@@ -167,16 +141,6 @@
 
 def pyt_sequential_model_bf():
     from torch import nn
-=======
-
-
-def get_pyt_sequential_model_input():
-    np.random.seed(1)
-    np.random.rand(3, 1, 10)
-
-
-def pyt_sequential_model_bf():
->>>>>>> a94754d3
     new_model = nn.Sequential(
         nn.Conv1d(1, 16, kernel_size=5, padding=2),
         nn.BatchNorm2d(16),
@@ -195,7 +159,6 @@
 
 
 def dummy_model_bf():
-<<<<<<< HEAD
     from torch import nn
     import torch
 
@@ -213,8 +176,6 @@
             x = self.final(x)
             return x
 
-=======
->>>>>>> a94754d3
     dummy_model = DummyModel().double()
     init_state = dummy_model.state_dict()
     wt_1 = torch.FloatTensor(1, 1)
@@ -233,7 +194,7 @@
     dummy_model.eval()
     return dummy_model
 
-<<<<<<< HEAD
+
 def get_dummy_multi_input(kind = "list"):
     np.random.seed(1)
     if kind == "list":
@@ -266,27 +227,7 @@
 
 
 
-=======
-
-class PyTNet(nn.Module):
-
-    def __init__(self):
-        super(PyTNet, self).__init__()
-        self.conv1 = nn.Conv1d(1, 16, kernel_size=5, padding=2)
-        self.pool = nn.MaxPool1d(2)
-        self.fc1 = nn.Linear(240, 2)
-        self.fc2 = nn.Linear(2, 1)
-
-    def forward(self, x):
-        x1 = self.pool(F.relu(self.conv1(x)))
-        x2 = self.pool(F.sigmoid(self.conv1(x)))
-        x1 = x1.view(-1, 240)
-        x2 = x2.view(-1, 240)
-        x = torch.cat((x1, x2), 0)
-        x = F.relu(self.fc1(x))
-        x = F.relu(self.fc2(x))
-        return x
->>>>>>> a94754d3
+
 
 
 def get_pyt_complex_model_input():
@@ -295,7 +236,6 @@
 
 
 def pyt_complex_model_bf():
-<<<<<<< HEAD
     from torch import nn
     import torch
     import torch.nn.functional as F
@@ -316,8 +256,6 @@
             x = F.relu(self.fc1(x))
             x = F.relu(self.fc2(x))
             return x
-=======
->>>>>>> a94754d3
     return PyTNet().double()
 
 
@@ -345,7 +283,6 @@
     with pytest.raises(Exception):
         # This has to raise an exception - pre_nonlinearity not implemented
         acts = dummy_model.predict_activation_on_batch(get_dummy_model_input(),
-<<<<<<< HEAD
                                                        layer="final", pre_nonlinearity=True)
 
 def test_gradients():
@@ -406,6 +343,3 @@
     # Filter is 2D
     with pytest.raises(Exception):
         model.get_grad_tens(fwd_values, DummySlice()[0:2], "max")
-=======
-                                                       layer="final", pre_nonlinearity=True)
->>>>>>> a94754d3
