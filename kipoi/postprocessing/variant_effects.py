from __future__ import absolute_import
from __future__ import print_function

import pandas as pd
import numpy as np
import copy
import tempfile
from tqdm import tqdm
import itertools
import os

import warnings
from kipoi.components import PostProcType


<<<<<<< HEAD
=======

class Reshape_dna(object):
    def __init__(self, in_shape):
        in_shape = np.array(in_shape)
        none_pos = np.in1d(in_shape, None)
        if np.any(none_pos) and (np.where(none_pos)[0][0] != 0):
            raise Exception("Unexpected 'None' shape in other dimension than the first!")
        else:
            in_shape = in_shape[~none_pos]
        #
        self.in_shape = in_shape
        dummy_dimensions = in_shape == 1
        #
        # Imitate np.squeeze() in self.to_standard()
        in_shape = in_shape[in_shape != 1]
        #
        if in_shape.shape[0] != 2:
            raise Exception("Invalid DNA shape definition definition!")
        #
        one_hot_dim = in_shape == 4
        if one_hot_dim.sum() != 1:
            raise Exception("Could not find 1-hot encoded dimension!")
        #
        seq_len_dim = (in_shape != 1) & (~one_hot_dim)
        if seq_len_dim.sum() != 1:
            raise Exception("Could not find sequence length dimension!")
        #
        dummy_dimensions = np.where(dummy_dimensions)[0]
        one_hot_dim = np.where(one_hot_dim)[0][0]
        seq_len_dim = np.where(seq_len_dim)[0][0]
        #
        self.dummy_dimensions = dummy_dimensions
        self.one_hot_dim = one_hot_dim
        self.seq_len_dim = seq_len_dim
        self.seq_len = in_shape[seq_len_dim]
        self.reshape_needed = True
        if (len(dummy_dimensions) == 0) and (one_hot_dim == 1) and (seq_len_dim == 0):
            self.reshape_needed = False
    #
    def get_seq_len(self):
        return self.seq_len
    #
    def to_standard(self, in_array):
        """
        :param in_array: has to have the sequence samples in the 0th dimension 
        :return: 
        """
        #
        #  is there an actual sequence sample axis?
        additional_axis = len(in_array.shape) - len(self.in_shape)
        if (additional_axis != 1) or (in_array.shape[1:] != tuple(self.in_shape)):
            raise Exception("Expecting the 0th dimension to be the sequence samples or general array mismatch!")
        #
        if not self.reshape_needed:
            return in_array
        squeezed = in_array
        #
        # Iterative removal of dummy dimensions has to start from highest dimension
        for d in sorted(self.dummy_dimensions)[::-1]:
            squeezed = np.squeeze(squeezed, axis = d+additional_axis)
        #check that the shape is now as expected:
        one_hot_dim_here = additional_axis + self.one_hot_dim
        seq_len_dim_here = additional_axis + self.seq_len_dim
        if squeezed.shape[one_hot_dim_here] != 4:
            raise Exception("Input array does not follow the input definition!")
        #
        if squeezed.shape[seq_len_dim_here] != self.seq_len:
            raise Exception("Input array sequence length does not follow the input definition!")
        #
        if self.one_hot_dim != 1:
            assert (self.seq_len_dim == 1) # Anything else would be weird...
            squeezed = squeezed.swapaxes(one_hot_dim_here,seq_len_dim_here)
        return squeezed
    #
    def from_standard(self, in_array):
        if not self.reshape_needed:
            return in_array
        #
        assumed_additional_axis = 1
        #
        if in_array.shape[1:] != (self.seq_len, 4):
            raise Exception("Input array doesn't agree with standard format (n_samples, seq_len, 4)!")
        #
        one_hot_dim_here = assumed_additional_axis + self.one_hot_dim
        seq_len_dim_here = assumed_additional_axis + self.seq_len_dim
        if self.one_hot_dim != 1:
            in_array = in_array.swapaxes(one_hot_dim_here, seq_len_dim_here)
        #
        if len(self.dummy_dimensions) != 0:
            for d in self.dummy_dimensions:
                in_array = np.expand_dims(in_array,d+assumed_additional_axis)
        return in_array


>>>>>>> b7e7125f
def _get_seq_len(input_data):
    if isinstance(input_data, (list, tuple)):
        return input_data[0].shape
    elif isinstance(input_data, dict):
        for k in input_data:
            return input_data[k].shape
    elif isinstance(input_data, np.ndarray):
        return input_data.shape
    else:
        raise ValueError("Input can only be of type: list, dict or np.ndarray")


def ism(model, ref, ref_rc, alt, alt_rc, mutation_positions, out_annotation_all_outputs,
        output_filter_mask=None,
        out_annotation=None,
        diff_type="log_odds",
        rc_handling="maximum", **kwargs):
    """In-silico mutagenesis

    Using ISM in with diff_type 'log_odds' and rc_handling 'maximum' will produce predictions as used
    in [DeepSEA](http://www.nature.com/nmeth/journal/v12/n10/full/nmeth.3547.html). ISM offers two ways to
    calculate the difference between the outputs created by reference and alternative sequence and two
    different methods to select whether to use the output generated from the forward or from the
    reverse-complement sequences. To calculate "e-values" as mentioned in DeepSEA the same ISM prediction
    has to be performed on a randomised set of 1 million 1000genomes, MAF-matched variants to get a
    background of predicted effects of random SNPs.

    # Arguments
        model: Keras model
        ref: Input sequence with the reference genotype in the mutation position
        ref_rc: Reverse complement of the 'ref' argument
        alt: Input sequence with the alternative genotype in the mutation position
        alt_rc: Reverse complement of the 'alt' argument
        mutation_positions: Position on which the mutation was placed in the forward sequences
        out_annotation_all_outputs: Output labels of the model.
        output_filter_mask: Mask of boolean values indicating which model outputs should be used.
            Use this or 'out_annotation'
        out_annotation: List of outputs labels for which of the outputs (in case of a multi-task model) the
            predictions should be calculated.
        diff_type: "log_odds" or "diff". When set to 'log_odds' calculate scores based on log_odds, which assumes
            the model output is a probability. When set to 'diff' the model output for 'ref' is subtracted
            from 'alt'. Using 'log_odds' with outputs that are not in the range [0,1] nan will be returned.
        rc_handling: "average" or "maximum". Either average over the predictions derived from forward and
            reverse-complement predictions ('average') or pick the prediction with the bigger absolute
            value ('maximum').

    # Returns
        Dictionary with the key `ism` which contains a pandas DataFrame containing the calculated values
            for each (selected) model output and input sequence
    """

    seqs = {"ref": ref, "ref_rc": ref_rc, "alt": alt, "alt_rc": alt_rc}
    assert diff_type in ["log_odds", "diff"]
    assert rc_handling in ["average", "maximum"]
    assert np.all([np.array(_get_seq_len(ref)) == np.array(_get_seq_len(seqs[k])) for k in seqs.keys() if k != "ref"])
    assert _get_seq_len(ref)[0] == mutation_positions.shape[0]
    assert len(mutation_positions.shape) == 1

    # determine which outputs should be selected
    if output_filter_mask is None:
        if out_annotation is None:
            output_filter_mask = np.arange(out_annotation_all_outputs.shape[0])
        else:
            output_filter_mask = np.where(np.in1d(out_annotation_all_outputs, out_annotation))[0]

    # make sure the labels are assigned correctly
    out_annotation = out_annotation_all_outputs[output_filter_mask]

    preds = {}
    for k in seqs:
        preds[k] = np.array(model.predict_on_batch(seqs[k])[..., output_filter_mask])

    if diff_type == "log_odds":
        if np.any([(preds[k].min() < 0 or preds[k].max() > 1) for k in preds]):
            warnings.warn("Using log_odds on model outputs that are not bound [0,1]")
        diffs = np.log(preds["alt"] / (1 - preds["alt"])) - np.log(preds["ref"] / (1 - preds["ref"]))
        diffs_rc = np.log(preds["alt_rc"] / (1 - preds["alt_rc"])) - np.log(preds["ref_rc"] / (1 - preds["ref_rc"]))
    elif diff_type == "diff":
        diffs = preds["alt"] - preds["ref"]
        diffs_rc = preds["alt_rc"] - preds["ref_rc"]

    if rc_handling == "average":
        diffs = np.mean([diffs, diffs_rc], axis=0)
    elif rc_handling == "maximum":
        replace_filt = np.abs(diffs) < np.abs(diffs_rc)
        diffs[replace_filt] = diffs_rc[replace_filt]

    diffs = pd.DataFrame(diffs, columns=out_annotation)

    return {"ism": diffs}


def _vcf_to_regions(vcf_fpath, seq_length, id_delim=":"):
    # VCF files are 1-based, so the return value here is 1-based
    colnames = ["chrom", "pos", "id", "ref", "alt"]
    vcf = pd.read_csv(vcf_fpath, sep="\t", comment='#', header=None, usecols=range(len(colnames)))
    vcf.columns = colnames
    # Subset the VCF to SNVs:
<<<<<<< HEAD
    vcf = vcf.loc[(vcf["ref"].str.len() == 1) & (vcf["ref"].str.len() == 1), :]
    vcf["chrom"] = "chr" + vcf["chrom"].str.lstrip("chr")
=======
    vcf = vcf.loc[(vcf["ref"].str.len() == 1) &(vcf["alt"].str.len() == 1),:]
    vcf["chrom"] = "chr" + vcf["chrom"].astype(str).str.lstrip("chr")
>>>>>>> b7e7125f
    seq_length_half = int(seq_length / 2)
    l_offset = seq_length_half
    r_offset = seq_length_half - 1 + seq_length % 2
    ids = vcf["chrom"] + id_delim + vcf["pos"].astype(str) + id_delim + vcf["ref"] + id_delim +\
        vcf["alt"].apply(lambda x: x.split(",")[0])
    regions = pd.DataFrame({"line_id": ids, "chrom": vcf["chrom"].astype(np.str),
                            "start": vcf["pos"] - l_offset, "end": vcf["pos"] + r_offset})
    regions["ref"] = vcf["ref"]
    regions["alt"] = vcf["alt"].apply(lambda x: x.split(",")[0])
    regions["varpos"] = vcf["pos"]
    return regions


def _bed3(regions, fpath):
    regions_0based = copy.deepcopy(regions)
    regions_0based["start"] = regions_0based["start"] - 1
    regions_0based[["chrom", "start", "end"]].to_csv(fpath, sep="\t", header=False, index=False)


def _process_sequence_set(input_set, preproc_conv, allele, s_dir, array_trafo= None):
    # make sure the sequence objects have the correct length (acording to the ranges specifications)
    if array_trafo is not None:
        input_set = array_trafo.to_standard(input_set)
    assert input_set.shape[1] == \
        (preproc_conv["end"] - preproc_conv["start"] + 1).values[0]
    # Modify bases according to allele
    _modify_bases(input_set, preproc_conv["pp_line"].values,
                  preproc_conv["varpos_rel"].values,
                  preproc_conv[allele].values, preproc_conv["strand"].values == "-")
    # subset to the lines that have been identified
    if input_set.shape[0] != preproc_conv.shape[0]:
        raise Exception("Mismatch between requested and generated DNA sequences.")
        # input_set[k][seq_key] = input_set[k][seq_key][preproc_conv["pp_line"].values, ...]
    # generate reverse complement if needed
    if s_dir == "rc":
        input_set = input_set[:, ::-1, ::-1]
    if array_trafo is not None:
        input_set = array_trafo.from_standard(input_set)
    return input_set


def _generate_seq_sets(relv_seq_keys, dataloader, model_input, annotated_regions, array_trafo= None):
    # annotated_regions comes from the vcf file
    # This function has to convert the DNA regions in the model input according to ref, alt, fwd, rc and
    # return a dictionary of which the keys are compliant with evaluation_function arguments
    #
    # DataLoaders that implement fwd and rc sequence output at once are not treated in any special way.
    #
    # Generate 4 full copies of the input set
    input_set = {}
    for s_dir, allele in itertools.product(["fwd", "rc"], ["ref", "alt"]):
        k = "%s_%s" % (s_dir, allele)
        input_set[k] = copy.deepcopy(model_input['inputs'])
    #
    preproc_conv_prev = None
    # Start from the sequence inputs mentioned in the model.yaml
    for seq_key in relv_seq_keys:
        if isinstance(dataloader.output_schema.inputs, dict):
            ranges_slots = dataloader.output_schema.inputs[seq_key].associated_metadata
        elif isinstance(dataloader.output_schema.inputs, list):
            ranges_slots = [x.associated_metadata for x in dataloader.output_schema.inputs if x.name == seq_key][0]
        else:
            ranges_slots = dataloader.output_schema.inputs.associated_metadata
        # check the ranges slots
        if len(ranges_slots) != 1:
            raise ValueError("Exactly one metadata ranges field must defined for a sequence that has to be used for effect precition.")
        #
        # there will at max be one element in the ranges_slots object
        # extract the metadata output
        ranges_input_obj = model_input['metadata'][ranges_slots[0]]
        #
        # A bit of regions annotation and string matching to modify the DNA sequences at the correct positions.
        # annotated_regions are 1-based coordinates!
        annotated_regions_cp = copy.deepcopy(annotated_regions)
        #
        annotated_regions_cp["region"] = annotated_regions_cp["chrom"] + ":" + annotated_regions_cp["start"].astype(str) + "-" + \
            annotated_regions_cp["end"].astype(str)
        annotated_regions_cp["varpos_rel"] = annotated_regions_cp["varpos"] - annotated_regions_cp["start"]
        #
        # Object that holds annotation of the sequences
        preproc_out_ranges = {}
        preproc_out_ranges["pp_line"] = list(range(len(ranges_input_obj["chr"])))
        preproc_out_ranges["region"] = ["%s:%d-%d" % (ranges_input_obj["chr"][i],
                                                      ranges_input_obj["start"][i] + 1,
                                                      ranges_input_obj["end"][i])
                                        for i in range(len(ranges_input_obj["chr"]))]
        #
        # Get the strand of the output sequences from the preprocessor
        if "strand" in ranges_input_obj:
            preproc_out_ranges["strand"] = ranges_input_obj["strand"]
        else:
            preproc_out_ranges["strand"] = ["*"] * len(ranges_input_obj["chr"])
        #
        preproc_out_ranges = pd.DataFrame(preproc_out_ranges)
        #
        # Annotate the sequences generated by the preprocessor by string matching, keep the order after preprocessing
        preproc_conv = preproc_out_ranges.merge(annotated_regions_cp, on="region", how="left")
        # Make sure that all the merged region ids are annotated with the alternative allele
        assert (~(preproc_conv["alt"].isnull()).any())
        # Make sure that the mutated position for all the DNA sequence tracks that should be modified is the same
        if preproc_conv_prev is not None:
            assert np.all(preproc_conv["varpos_rel"].values == preproc_conv_prev["varpos_rel"].values)
        preproc_conv_prev = preproc_conv
        # Actually modify sequences according to annotation
        for s_dir, allele in itertools.product(["fwd", "rc"], ["ref", "alt"]):
            k = "%s_%s" % (s_dir, allele)
            if isinstance(dataloader.output_schema.inputs, dict):
                if seq_key not in input_set[k]:
                    raise Exception("Sequence field %s is missing in DataLoader output!" % seq_key)
                input_set[k][seq_key] = _process_sequence_set(input_set[k][seq_key], preproc_conv, allele, s_dir, array_trafo)
            elif isinstance(dataloader.output_schema.inputs, list):
                modified_set = []
                for seq_el, input_schema_el in zip(input_set[k], dataloader.output_schema.inputs):
                    if input_schema_el.name == seq_key:
                        modified_set.append(_process_sequence_set(seq_el, preproc_conv, allele, s_dir, array_trafo))
                    else:
                        modified_set.append(seq_el)
                input_set[k] = modified_set
            else:
                input_set[k] = _process_sequence_set(input_set[k], preproc_conv, allele, s_dir, array_trafo)
    #
    # Reformat so that effect prediction function will get its required inputs
    pred_set = {"ref": input_set["fwd_ref"], "ref_rc": input_set["rc_ref"], "alt": input_set["fwd_alt"], "alt_rc": input_set["rc_alt"]}
    pred_set["mutation_positions"] = preproc_conv["varpos_rel"].values
    pred_set["line_id"] = preproc_conv["line_id"].values
    return pred_set


def _modify_bases(seq_obj, lines, pos, base, is_rc):
    # Assumes a fixed order of ACGT and requires one-hot encoding
    alphabet = np.array(['A', "C", "G", "T"])
    base_sel = np.where(alphabet[None, :] == base[:, None])
    base_sel_idx = base_sel[1][np.argsort(base_sel[0])]
    pos = copy.deepcopy(pos)
    if is_rc.sum() != 0:
        # is_rc is given relative to the input data, so it as to be transferred back into the variant definition order.
        is_rc_corr = is_rc[lines]
        pos[is_rc_corr] = seq_obj.shape[1] - pos[is_rc_corr] - 1
        base_sel_idx[is_rc_corr] = alphabet.shape[0] - base_sel_idx[is_rc_corr] - 1
    # Reset the base which was there from the preprocessor
    seq_obj[lines, pos, :] = 0
    # Set the allele
    seq_obj[lines, pos, base_sel_idx] = 1


def _get_seq_fields(model):
    seq_dict = None
    for pp_obj in model.postprocessing:
        if pp_obj.type == PostProcType.VAR_EFFECT_PREDICTION:
            seq_dict = pp_obj.args
            break
    if seq_dict is None:
        raise Exception("Model does not support var_effect_prediction")
    # TODO: Is there a non-hardcoding way of selecting the seuqence labels?
    return seq_dict['seq_input']


def _get_dl_bed_fields(dataloader):
    seq_dict = None
    for pp_obj in dataloader.postprocessing:
        if pp_obj.type == PostProcType.VAR_EFFECT_PREDICTION:
            seq_dict = pp_obj.args
            break
    if seq_dict is None:
        raise Exception("Dataloader does not support any postprocessing")
    # TODO: Is there a non-hardcoding way of selecting the seuqence labels?
    return seq_dict['bed_input']


def _get_seq_length(dataloader, seq_field):
    if isinstance(dataloader.output_schema.inputs, dict):
        orig_shape = dataloader.output_schema.inputs[seq_field].shape
    elif isinstance(dataloader.output_schema.inputs, list):
        orig_shape = [x.shape for x in dataloader.output_schema.inputs if x.name == seq_field][0]
    else:
        orig_shape = dataloader.output_schema.inputs.shape
    shape = [s for s in orig_shape if s is not None]
    shape = [s for s in shape if s != 4]
    if len(shape) != 1:
        raise Exception("DNA sequence output shape not well defined! %s" % str(orig_shape))
    return shape[0]

def _get_seq_shape(dataloader, seq_field):
    if isinstance(dataloader.output_schema.inputs, dict):
        orig_shape = dataloader.output_schema.inputs[seq_field].shape
    elif isinstance(dataloader.output_schema.inputs, list):
        orig_shape = [x.shape for x in dataloader.output_schema.inputs if x.name == seq_field][0]
    else:
        orig_shape = dataloader.output_schema.inputs.shape
    return orig_shape


# TODO - how to deal with a pre-specified bed file?


# MAIN function
def predict_snvs(model,
                 vcf_fpath,
                 dataloader,
                 batch_size,
                 dataloader_args=None,
                 model_out_annotation=None,
                 evaluation_function=ism,
                 debug=False,
                 evaluation_function_kwargs=None,
                 out_vcf_fpath=None,
                 use_dataloader_example_data=False):
    """Predict the effect of SNVs

        Prediction of effects of SNV based on a VCF. If desired the VCF can be stored with the predicted values as
        annotation. For a detailed description of the requirements in the yaml files please take a look at
        kipoi/nbs/variant_effect_prediction.ipynb.

        # Arguments
            model: A kipoi model handle generated by e.g.: kipoi.get_model()
            vcf_fpath: Path of the VCF defining the positions that shall be assessed. Only SNVs will be tested.
            dataloader: Dataloader factory generated by e.g.: kipoi.get_dataloader_factory()
            batch_size: Prediction batch size used for calling the data loader. Each batch will be generated in 4
                mutated states yielding a system RAM consumption of >= 4x batch size.
            dataloader_arguments: arguments passed on to the dataloader for sequence generation, arguments
                mentioned in dataloader.yaml > postprocessing > variant_effects > bed_input will be overwritten
                by the methods here.
            model_out_annotation: Columns of the model output can be passed here, otherwise they will be attepted to be
                loaded from model.yaml > schema > targets > column_labels
            evaluation_function: effect evaluation function. Default is ism
            evaluation_function_kwargs: kwargs passed on to the evaluation function.
            out_vcf_fpath: Path for the annotated VCF, which is created from `vcf_fpath` one predicted effect is
                produced for every output (target) column.
            use_dataloader_example_data: Fill out the missing dataloader arguments with the example values given in the
                dataloader.yaml.

        # Returns
            Dictionary which contains a pandas DataFrame containing the calculated values
                for each model output (target) column VCF SNV line
        """

    seq_fields = _get_seq_fields(model)
    seq_shapes = set([_get_seq_shape(dataloader, seq_field) for seq_field in seq_fields])

<<<<<<< HEAD
    if len(seq_lengths) > 1:
        raise Exception("DNA sequence output shapes must agree for fields: %s" % str(seq_fields))
    else:
        seq_length = list(seq_lengths)[0]
=======
    if len(seq_shapes) > 1:
        raise Exception("DNA sequence output shapes must agree for fields: %s"%str(seq_fields))

    seq_shape = list(seq_shapes)[0]

    dna_seq_trafo = Reshape_dna(seq_shape)
    seq_length = dna_seq_trafo.get_seq_len()
>>>>>>> b7e7125f

    regions = _vcf_to_regions(vcf_fpath, seq_length)
    temp_bed3_file = tempfile.mktemp()  # file path of the temp file
    _bed3(regions, temp_bed3_file)

    # Assemble the paths for executing the dataloader
    if dataloader_args is None:
        dataloader_args = {}

    # Copy the missing arguments from the example arguments.
    if use_dataloader_example_data:
        for k in dataloader.example_kwargs:
            if k not in dataloader_args:
                dataloader_args[k] = dataloader.example_kwargs[k]

    # Where do I have to put my bed file in the command?
    exec_files_bed_keys = _get_dl_bed_fields(dataloader)
    for k in exec_files_bed_keys:
        dataloader_args[k] = temp_bed3_file

    # Get model output annotation:
    if model_out_annotation is None:
        if isinstance(model.schema.targets, dict):
            raise Exception("Variant effect prediction with dict(array) model output not implemented!")
            # model_out_annotation = np.array(list(model.schema.targets.keys()))
        elif isinstance(model.schema.targets, list):
            raise Exception("Variant effect prediction with list(array) model output not implemented!")
            # model_out_annotation = np.array([x.name for x in model.schema.targets])
        else:
            # TODO - all targets need to have the keys defined
            if model.schema.targets.column_labels is not None:
                model_out_annotation = np.array(model.schema.targets.column_labels)

    if model_out_annotation is None:
        model_out_annotation = np.array([str(i) for i in range(model.schema.targets.shape[0])])

    res = []

    # dataloader(**dataloader_args)
    it = dataloader(**dataloader_args).batch_iter(batch_size=batch_size)

    # test that all predictions go through
    for i, batch in enumerate(tqdm(it)):
        eval_kwargs = _generate_seq_sets(seq_fields, dataloader, batch, regions, array_trafo = dna_seq_trafo)
        if evaluation_function_kwargs is not None:
            assert isinstance(evaluation_function_kwargs, dict)
            for k in evaluation_function_kwargs:
                eval_kwargs[k] = evaluation_function_kwargs[k]
        eval_kwargs["out_annotation_all_outputs"] = model_out_annotation
        if debug:
            for k in ["ref", "ref_rc", "alt", "alt_rc"]:
                print(k)
                print(model.predict_on_batch(eval_kwargs[k]))
                print("".join(["-"] * 80))
        res_here = evaluation_function(model, **eval_kwargs)
        for k in res_here:
            res_here[k].index = eval_kwargs["line_id"]
        res.append(res_here)

    res_concatenated = {}
    for batch in res:
        for k in batch:
            if k not in res_concatenated:
                res_concatenated[k] = batch[k]
            else:
                res_concatenated[k] = pd.concat([res_concatenated[k], batch[k]])

    # actually annotate the VCF:
    if out_vcf_fpath is not None:
        _annotate_vcf(vcf_fpath, out_vcf_fpath, res_concatenated)

    try:
        os.unlink(temp_bed3_file)
    except:
        pass
    return res_concatenated


def _annotate_vcf(in_vcf_fpath, out_vcf_fpath, predictions, id_delim=":"):
    # Use the ranges object to match predictions with the vcf
    # Add original index to the ranges object
    # Sort predictions according to the vcf
    # Annotate vcf object
    def _generate_info_field(id, num, info_type, desc, source, version):
        return vcf.parser._Info(id, num,
                                info_type, desc,
                                source, version)
    import vcf
    vcf_reader = vcf.Reader(open(in_vcf_fpath, 'r'))
    column_labels = None
    # Generate the info tag for the VEP
    for k in predictions:
        info_tag = "KPVEP_%s" % k.upper()
        col_labels_here = predictions[k].columns.tolist()
        # Make sure that the column are consistent across different prediciton methods
        if column_labels is None:
            column_labels = col_labels_here
        else:
            if not np.all(np.array(column_labels) == np.array(col_labels_here)):
                raise Exception("Prediction columns are not identical for methods %s and %s" % (predictions.keys()[0], k))
        # Add the tag to the vcf file
        vcf_reader.infos[info_tag] = _generate_info_field(info_tag, None, 'String',
                                                          "%s SNV effect prediction. Prediction from model outputs: %s" % (k.upper(), "|".join(column_labels)),
                                                          None, None)
    vcf_writer = vcf.Writer(open(out_vcf_fpath, 'w'), vcf_reader)
    # Write VCF records to the output file
    for record in vcf_reader:
        # Assemble line id as before for bed file generation
        line_id = "chr" + str(record.CHROM).lstrip("chr") + id_delim + str(record.POS) + id_delim + str(record.REF) + id_delim + str(record.ALT[0])
        for k in predictions:
            # In case there is a pediction for this line, annotate the vcf...
            if line_id in predictions[k].index:
                info_tag = "KPVEP_%s" % k.upper()
                preds = predictions[k].loc[line_id, :].tolist()
                record.INFO[info_tag] = "|".join([str(pred) for pred in preds])
        vcf_writer.write_record(record)
    vcf_writer.close()
<|MERGE_RESOLUTION|>--- conflicted
+++ resolved
@@ -12,9 +12,6 @@
 import warnings
 from kipoi.components import PostProcType
 
-
-<<<<<<< HEAD
-=======
 
 class Reshape_dna(object):
     def __init__(self, in_shape):
@@ -53,14 +50,14 @@
         self.reshape_needed = True
         if (len(dummy_dimensions) == 0) and (one_hot_dim == 1) and (seq_len_dim == 0):
             self.reshape_needed = False
-    #
+
     def get_seq_len(self):
         return self.seq_len
-    #
+
     def to_standard(self, in_array):
         """
-        :param in_array: has to have the sequence samples in the 0th dimension 
-        :return: 
+        :param in_array: has to have the sequence samples in the 0th dimension
+        :return:
         """
         #
         #  is there an actual sequence sample axis?
@@ -75,7 +72,7 @@
         # Iterative removal of dummy dimensions has to start from highest dimension
         for d in sorted(self.dummy_dimensions)[::-1]:
             squeezed = np.squeeze(squeezed, axis = d+additional_axis)
-        #check that the shape is now as expected:
+        # check that the shape is now as expected:
         one_hot_dim_here = additional_axis + self.one_hot_dim
         seq_len_dim_here = additional_axis + self.seq_len_dim
         if squeezed.shape[one_hot_dim_here] != 4:
@@ -86,9 +83,9 @@
         #
         if self.one_hot_dim != 1:
             assert (self.seq_len_dim == 1) # Anything else would be weird...
-            squeezed = squeezed.swapaxes(one_hot_dim_here,seq_len_dim_here)
+            squeezed = squeezed.swapaxes(one_hot_dim_here, seq_len_dim_here)
         return squeezed
-    #
+
     def from_standard(self, in_array):
         if not self.reshape_needed:
             return in_array
@@ -109,7 +106,6 @@
         return in_array
 
 
->>>>>>> b7e7125f
 def _get_seq_len(input_data):
     if isinstance(input_data, (list, tuple)):
         return input_data[0].shape
@@ -208,13 +204,8 @@
     vcf = pd.read_csv(vcf_fpath, sep="\t", comment='#', header=None, usecols=range(len(colnames)))
     vcf.columns = colnames
     # Subset the VCF to SNVs:
-<<<<<<< HEAD
-    vcf = vcf.loc[(vcf["ref"].str.len() == 1) & (vcf["ref"].str.len() == 1), :]
-    vcf["chrom"] = "chr" + vcf["chrom"].str.lstrip("chr")
-=======
     vcf = vcf.loc[(vcf["ref"].str.len() == 1) &(vcf["alt"].str.len() == 1),:]
     vcf["chrom"] = "chr" + vcf["chrom"].astype(str).str.lstrip("chr")
->>>>>>> b7e7125f
     seq_length_half = int(seq_length / 2)
     l_offset = seq_length_half
     r_offset = seq_length_half - 1 + seq_length % 2
@@ -454,12 +445,6 @@
     seq_fields = _get_seq_fields(model)
     seq_shapes = set([_get_seq_shape(dataloader, seq_field) for seq_field in seq_fields])
 
-<<<<<<< HEAD
-    if len(seq_lengths) > 1:
-        raise Exception("DNA sequence output shapes must agree for fields: %s" % str(seq_fields))
-    else:
-        seq_length = list(seq_lengths)[0]
-=======
     if len(seq_shapes) > 1:
         raise Exception("DNA sequence output shapes must agree for fields: %s"%str(seq_fields))
 
@@ -467,7 +452,6 @@
 
     dna_seq_trafo = Reshape_dna(seq_shape)
     seq_length = dna_seq_trafo.get_seq_len()
->>>>>>> b7e7125f
 
     regions = _vcf_to_regions(vcf_fpath, seq_length)
     temp_bed3_file = tempfile.mktemp()  # file path of the temp file
