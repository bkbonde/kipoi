--- conflicted
+++ resolved
@@ -131,15 +131,6 @@
             y_lowlim = y_alt_lowlim
             box_height = 1
             ax.add_patch(
-<<<<<<< HEAD
-                mpatches.Rectangle((rel_pos + 0.5, y_lowlim), box_width, box_height, fill=False, lw=2, ec="black"))
-            # annotate the box
-            ax.annotate(var_id, xy=(rel_pos + box_width + 0.5, y_lowlim + box_height / 2),
-                        xytext=(rel_pos + box_width + 0.5 + 2, y_lowlim + box_height / 2),
-                        arrowprops=dict(arrowstyle="->",
-                                        connectionstyle="arc"),
-                        bbox=dict(boxstyle="round,pad=.5", fc="0.9", alpha=0.7))
-=======
                 mpatches.Rectangle((rel_pos + 0.5, y_lowlim), box_width, box_height, fill=False, lw=2,
                                    ec=var_box_color))
             if show_var_id:
@@ -148,7 +139,6 @@
                             xytext=(rel_pos + box_width + 0.5 + 2, y_lowlim + box_height / 2),
                             arrowprops=dict(arrowstyle="->", connectionstyle="arc"),
                             bbox=dict(boxstyle="round,pad=.5", fc="0.9", alpha=0.7))
->>>>>>> 8c1d8fe6
 
     if limit_region is not None:
         if not isinstance(limit_region, tuple):
