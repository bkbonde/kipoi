from __future__ import absolute_import
from __future__ import print_function

import os
import yaml
import kipoi  # for .config module
from .utils import load_module, cd, merge_dicts, read_pickle
import abc
import six
import numpy as np
import json

from .components import ModelDescription
from .pipeline import Pipeline
import logging
logger = logging.getLogger(__name__)
logger.addHandler(logging.NullHandler())


class BaseModel(object):
    __metaclass__ = abc.ABCMeta

    MODEL_PACKAGE = None

    @abc.abstractmethod
    def predict_on_batch(self, x):
        raise NotImplementedError

    @classmethod
    def _sufficient_deps(cls, deps):
        """Tests it the provided dependencies contain MODEL_PACKAGE

        Args:
          deps: instance of kipoi.components.Dependencies

        Returns:
          True if cls.MODEL_PACKAGE is listed in the depenencies and False otherwise
        """
        if cls.MODEL_PACKAGE is None:
            return True
        else:
            for d in deps.conda:
                if cls.MODEL_PACKAGE in d:
                    return True
            for d in deps.pip:
                if cls.MODEL_PACKAGE in d:
                    return True
            return False


def get_model(model, source="kipoi", with_dataloader=True):
    """Load the `model` from `source`, as well as the
    default dataloder to model.default_dataloder.

    Args:
      model, str:  model name
      source, str:  source name
      with_dataloader, bool: if True, the default dataloader is
        loaded to model.default_dataloadera and the pipeline at model.pipeline enabled.
    """
    # TODO - model can be a yaml file or a directory
    source_name = source

    source = kipoi.config.get_source(source)

    # pull the model & get the model directory
    yaml_path = source.pull_model(model)
    source_dir = os.path.dirname(yaml_path)

    # Setup model description
    with cd(source_dir):
        md = ModelDescription.load(os.path.basename(yaml_path))
    # TODO - is there a way to prevent code duplication here?
    # TODO - possible to inherit from both classes and call the corresponding inits?
    # --------------------------------------------
    # TODO - load it into memory?

    # TODO - validate md.default_dataloader <-> model

    # attach the default dataloader already to the model
    if ":" in md.default_dataloader:
        dl_source, dl_path = md.default_dataloader.split(":")
    else:
        dl_source = source_name
        dl_path = md.default_dataloader

    if with_dataloader:
        # allow to use relative and absolute paths for referring to the dataloader
        default_dataloader_path = os.path.join("/" + model, dl_path)[1:]
        default_dataloader = kipoi.get_dataloader_factory(default_dataloader_path,
                                                          dl_source)
    else:
        default_dataloader = None

    # Read the Model - append methods, attributes to self
    with cd(source_dir):  # move to the model directory temporarily
        if md.type == 'custom':
            Mod = load_model_custom(**md.args)
            assert issubclass(Mod, BaseModel)  # it should inherit from Model
            mod = Mod()
        elif md.type in AVAILABLE_MODELS:
            # TODO - this doesn't seem to work
            mod = AVAILABLE_MODELS[md.type](**md.args)
        else:
            raise ValueError("Unsupported model type: {0}. " +
                             "Model type needs to be one of: {1}".
                             format(md.type,
                                    ['custom'] + list(AVAILABLE_MODELS.keys())))

    # populate the returned class
    mod.type = md.type
    mod.args = md.args
    mod.info = md.info
    mod.schema = md.schema
    mod.dependencies = md.dependencies
    mod.default_dataloader = default_dataloader
    mod.name = model
    mod.source = source
    mod.source_name = source_name
    mod.source_dir = source_dir
    # parse the postprocessing module
    mod.postprocessing = md.postprocessing
    if with_dataloader:
        mod.pipeline = Pipeline(model=mod, dataloader_cls=default_dataloader)
    else:
        mod.pipeline = None
    return mod


# ------ individual implementations ----
# each requires a special module to be installed (?)
# - TODO - where to specify those requirements?
#      model: model's relative path / name in the source.
#      2nd column in the `kipoi.list_models()` `pd.DataFrame`.


def load_model_custom(file, object):
    """Loads the custom Model

    # model.yml entry

        ```
        Model:
          type: custom
          args:
            file: model.py
            object: Model
        ```
    """
    return getattr(load_module(file), object)


class GradientMixin(object):
    __metaclass__ = abc.ABCMeta
    allowed_functions = ["sum", "max", "min", "absmax"]

    @abc.abstractmethod
    def input_grad(self, x, filter_ind=None, avg_func=None, wrt_layer=None, wrt_final_layer=True,
                   selected_fwd_node = None):
        """
        Calculate the input-layer gradient for filter `filter_ind` in layer `layer` with respect to `x`. If avg_func
        is defined average over filters with the averaging function `avg_func`. If `filter_ind` and `avg_func` are both
        not None then `filter_ind` is first applied and then `avg_func` across the selected filters.

        # Arguments
            x: model input
            filter_ind: filter index of `layer` for which the gradient should be returned
            avg_func: String name of averaging function to be applied across filters in layer `layer`
            wrt_layer: layer from which backwards the gradient should be calculated
            wrt_final_layer: Use the final (classification) layer as `wrt_layer`
            selected_fwd_node: None or integer. If a layer is re-used models may support that the gradient is 
            calculated only with respect to one of the incoming edges / nodes. 
        """
        raise NotImplementedError


class LayerActivationMixin():

    @abc.abstractmethod
    def predict_activation_on_batch(self, x, layer, pre_nonlinearity=False):
        """
        Get predictions based on layer output. 

        Arguments:
            x: model inputs from dataloader batch
            layer: layer identifier / name. can be integer or string.
            pre_nonlinearity: Assure that output is returned from before the non-linearity. This feature does
            not have to be implemented always (not possible). If not implemented and set to True either raise
            Error or at least warn! 
        """
        raise NotImplementedError

class KerasModel(BaseModel, GradientMixin, LayerActivationMixin):
    """Loads the serialized Keras model

    # Arguments
        weights: File path to the hdf5 weights or the hdf5 Keras model
        arch: Architecture json model. If None, `weights` is
    assumed to speficy the whole model
        custom_objects: Python file defining the custom Keras objects
    in a `OBJECTS` dictionary
        backend: Keras backend to use ('tensorflow', 'theano', ...)
        image_dim_ordering: 'tf' or 'th': Whether to use 'tf' ('channels_last')
            or 'th' ('cannels_first') dimension ordering.

    # `model.yml` entry

        ```
        Model:
          type: Keras
          args:
            weights: model.h5
            arch: model.json
            custom_objects: custom_keras_objects.py
        ```
    """

    MODEL_PACKAGE = "keras"

    def __init__(self, weights, arch=None, custom_objects=None, backend=None, image_dim_ordering=None):
        self.backend = backend
        self.image_dim_ordering = image_dim_ordering
        if self.backend is not None and 'KERAS_BACKEND' not in os.environ:
            logger.info("Using Keras backend: {0}".format(self.backend))
            os.environ['KERAS_BACKEND'] = self.backend
        if self.image_dim_ordering is not None:
            import keras.backend as K
            logger.info("Using image_dim_ordering: {0}".format(self.image_dim_ordering))
            K.set_image_dim_ordering(self.image_dim_ordering)
        import keras
        from keras.models import model_from_json, load_model

        if self.backend is not None:
            if keras.backend.backend() != self.backend:
                logger.warn("Keras backend is {0} instead of {1}".
                            format(keras.backend.backend(), self.backend))

        if custom_objects is not None and os.path.exists(custom_objects):
            self.custom_objects = load_module(custom_objects).OBJECTS
        else:
            self.custom_objects = {}

        self.weights = weights
        self.arch = arch
<<<<<<< HEAD
        self.final_layer_gradient_function = None
        self.gradient_functions = {}
=======

        self.gradient_functions = {}  # contains dictionaries with string reps of filter functions / slices
        self.activation_functions = {}  # contains the activation functions
>>>>>>> a94754d3
        if arch is None:
            # load the whole model
            self.model = load_model(weights, custom_objects=self.custom_objects)
            logger.info('successfully loaded the model from {}'.
                        format(weights))
        else:
            # load arch
            with open(arch, "r") as arch:
                self.model = model_from_json(arch.read(),
                                             custom_objects=self.custom_objects)
            logger.info('successfully loaded model architecture from {}'.
                        format(arch))

            # load weights
            self.model.load_weights(weights)
            logger.info('successfully loaded model weights from {}'.
                        format(weights))

    def predict_on_batch(self, x):
        return self.model.predict_on_batch(x)

    def get_layers_and_outputs(self, layer=None, use_final_layer=False, pre_nonlinearity=False):
        """
        Get layers and outputs either by name / index or from the final layer(s).
        If the final layer should be used it has an activation function that is not Linear, then the input to the
        activation function is returned. This check is not performed when `use_final_layer` is False and `layer`
        is being used.
<<<<<<< HEAD
=======

>>>>>>> a94754d3
        Arguments:
            layer: layer index (int) or name (non-int)
            use_final_layer:  instead of using `layer` return the final model layer(s) + outputs
        """
        import keras
        sel_outputs = []
        sel_output_dims = []

        def output_sel(layer, output):
            """
            If pre_nonlinearity is true run get_pre_activation_output
            """
            if pre_nonlinearity:
                output = self.get_pre_activation_output(layer, output)[0]  # always has length 1
            return output

        # If the final layer should be used: (relevant for gradient)
        if use_final_layer:
            # Use outputs from the model output layer(s)
            # If the last layer should be selected automatically then:
            # get all outputs from the model output layers
            if isinstance(self.model, keras.models.Sequential):
                selected_layers = [self.model.layers[-1]]
            else:
                selected_layers = self.model.output_layers
            for l in selected_layers:
                for i in range(self.get_num_inbound_nodes(l)):
                    sel_output_dims.append(len(l.get_output_shape_at(i)))
                    sel_outputs.append(output_sel(l, l.get_output_at(i)))

        # If not the final layer then the get the layer by its name / index
        elif layer is not None:
            if isinstance(layer, int):
                selected_layer = self.model.get_layer(index=layer)
            elif isinstance(layer, six.string_types):
                selected_layer = self.model.get_layer(name=layer)
            selected_layers = [selected_layer]
            # get the outputs from all nodes of the selected layer (selecting output from individual output nodes
            # creates None entries when running K.gradients())
            if self.get_num_inbound_nodes(selected_layer) > 1:
                logger.warn("Layer %s has multiple input nodes. By default outputs from all nodes "
                            "are concatenated" % selected_layer.name)
                for i in range(self.get_num_inbound_nodes(selected_layer)):
                    sel_output_dims.append(len(selected_layer.get_output_shape_at(i)))
                    sel_outputs.append(output_sel(selected_layer, selected_layer.get_output_at(i)))
            else:
                sel_output_dims.append(len(selected_layer.output_shape))
                sel_outputs.append(output_sel(selected_layer, selected_layer.output))
        else:
            raise Exception("Either use_final_layer has to be set or a layer name has to be defined.")

        return selected_layers, sel_outputs, sel_output_dims

    @staticmethod
    def get_pre_activation_output(layer, output):
        import keras
        # if the current layer uses an activation function then grab the input to the activation function rather
        # than the output from the activation function.
        # This can lead to confusion if the activation function translates to backend operations that are not a
        # single operation. (Which would also be a misuse of the activation function itself.)
        # suggested here: https://stackoverflow.com/questions/45492318/keras-retrieve-value-of-node-before-activation-function
        if hasattr(layer, "activation") and not layer.activation == keras.activations.linear:
            new_output_ois = []
            if hasattr(output, "op"):
                # TF
                for inp_here in output.op.inputs:
                    new_output_ois.append(inp_here)
            else:
                # TH
                for inp_here in output.owner.inputs:
                    new_output_ois.append(inp_here)
            if len(new_output_ois) > 1:
                raise Exception("More than one input to activation function of selected layer. No general rule "
                                "implemented for handing those cases. Consider using a linear activation function + a "
                                "non-linear activation layer instead.")
            return new_output_ois
        else:
            return [output]

    @staticmethod
    def get_num_inbound_nodes(layer):
        if hasattr(layer, "_inbound_nodes"):
            # Keras 2.1.5
            return len(layer._inbound_nodes)
        elif hasattr(layer, "inbound_nodes"):
            # Keras 2.0.4
            return len(layer.inbound_nodes)
        else:
            raise Exception("No way to find out about number of inbound Nodes")

<<<<<<< HEAD

    def _get_gradient_function(self, layer=None, use_final_layer = False, filter_slices=None,
                               filter_func=None, filter_func_kwargs=None):
        """
        Get keras gradient function
         
        # Arguments:
            layer: Layer name or index with respect to which the input gradients should be returned
            use_final_layer: Alternative to `layer`, if the final layer should be used. In this case `layer` can be None.
            filter_slices: Selection of filters in `layer` that should be taken into consideration
            filter_func: Function to be applied on all filters of the selected layer. If both `filter_slices` and
                `filter_func` are defined, then `filter_slices` will be applied first and then `filter_func`.
            filter_func_kwargs: keyword argument dict passed on to `filter_func`
        """
        import keras
=======
    def __generate_direct_saliency_functions__(self, layer, filter_slices=None,
                                               filter_func=None, filter_func_kwargs=None):
>>>>>>> a94754d3
        import copy
        from keras.models import Model
        # Generate the gradient functions according to the layer / filter definition
        gradient_function = None


        # Try to use a previously generated gradient function
        if use_final_layer:
            if self.final_layer_gradient_function is not None:
                gradient_function = self.final_layer_gradient_function
        elif layer is None:
            raise Exception("Either `layer` must be defined or `use_final_layer` set to True.")
        else:
            if layer not in self.gradient_functions:
                self.gradient_functions[layer] = {}
            filter_id = str(filter_slices)
            if filter_func is not None:
                filter_id = str(filter_func) + ":" + str(filter_func_kwargs)
            if filter_id in self.gradient_functions[layer]:
                gradient_function = self.gradient_functions[layer][filter_id]

        if gradient_function is None:
            # model layer outputs wrt which the gradient shall be calculated
            selected_layers, sel_outputs, sel_output_dims = self.get_layers_and_outputs(layer = layer,
                                                                                        use_final_layer=use_final_layer,
                                                                                        pre_nonlinearity=use_final_layer)

            # copy the model input in case learning flag has to appended when using the gradient function.
            inp = copy.copy(self.model.inputs)

            # Now check if layer outputs have to be concatenated (multiple input nodes in the respective layer)
            has_concat_output = False
            if len(sel_outputs) > 1:
                has_concat_output = True
                # Flatten layers in case dimensions don't match
                all_filters_flat = [keras.layers.Flatten()(x) if dim > 2 else x for x, dim in
                                    zip(sel_outputs, sel_output_dims)]
                # A new model has to be generated in order for the concatenated layer output to have a defined layer output
                if hasattr(keras.layers, "Concatenate"):
                    # Keras 2
                    all_filters_merged = keras.layers.Concatenate(axis=-1)(all_filters_flat)
                    gradient_model = Model(inputs=inp, outputs=all_filters_merged)
                else:
                    # Keras 1
                    all_filters_merged = keras.layers.merge(all_filters_flat, mode='concat')
                    gradient_model = Model(input=inp, output=all_filters_merged)
                # TODO: find a different way to get layer outputs...
                #gradient_model.compile(optimizer=self.model.optimizer, loss=self.model.loss)
                gradient_model.compile(optimizer='rmsprop', loss='binary_crossentropy')
                # output of interest for a given gradient
                output_oi = gradient_model.output
            else:
                output_oi = sel_outputs[0]

            # Which subset of the selected layer outputs should be looked at?
            if filter_slices is not None:
                if has_concat_output:
                    logger.warn("Filter slices have been defined for output selection from layers %s, but "
                                "layer outputs of nodes had to be concatenated. This will potentially lead to undesired "
                                "output - please take this concatenation into consideration when "
                                "defining `filter_slices`." % str([l.name for l in selected_layers]))
                output_oi = output_oi[filter_slices]

            # Should a filter function be applied
            if filter_func is not None:
                if filter_func_kwargs is None:
                    filter_func_kwargs = {}
                output_oi = filter_func(output_oi, **filter_func_kwargs)

            if (filter_slices is None) and (filter_func is None):
                raise Exception("Either filter_slices or filter_func have to be set!")

            # generate the actual gradient function
            from keras import backend as K
            saliency = K.gradients(output_oi, inp)

            if self.model.uses_learning_phase and not isinstance(K.learning_phase(), int):
                inp.append(K.learning_phase())

            gradient_function = K.function(inp, saliency)

            # store the generated gradient function:
            if use_final_layer:
                self.final_layer_gradient_function = gradient_function
            else:
                filter_id = str(filter_slices)
                self.gradient_functions[layer][filter_id] = gradient_function

        return gradient_function


    def _input_grad(self, x, layer=None, use_final_layer = False, filter_slices=None,
                    filter_func=None, filter_func_kwargs=None):
        """Adapted from keras.engine.training.predict_on_batch. Returns gradients for a single batch of samples.

        # Arguments
            x: Input samples, as a Numpy array.

        # Returns
            Numpy array(s) of predictions.
        """
        from keras.engine.training import _standardize_input_data
        from keras import backend as K
        # convert list / dict or array inputs to a standardised model input (a list)
        x_standardized = _standardize_input_data(x, self.model._feed_input_names,
                                    self.model._feed_input_shapes)
        if self.model.uses_learning_phase and not isinstance(K.learning_phase(), int):
            ins = x_standardized + [0.]
        else:
            ins = x_standardized
        gf = self._get_gradient_function(layer, use_final_layer= use_final_layer, filter_slices=filter_slices,
                                         filter_func=filter_func, filter_func_kwargs=filter_func_kwargs)
        outputs = gf(ins)

        # re-format to how the input was:
        if isinstance(x, np.ndarray):
            assert len(outputs) == 1
            outputs = outputs[0]
        elif isinstance(x, list):
            # Already in right format
            pass
        elif isinstance(x, dict):
            from collections import OrderedDict
            outputs_dict = OrderedDict()
            for k, v in zip(self.model._feed_input_names, outputs):
                outputs_dict[k] = v
            outputs = outputs_dict
        return outputs

<<<<<<< HEAD
    def input_grad(self, x, filter_ind=None, avg_func=None, wrt_layer=None, wrt_final_layer=True,
                   selected_fwd_node = None):
        """
        Calculate the input-layer gradient for filter `filter_ind` in layer `layer` with respect to `x`. If avg_func
        is defined average over filters with the averaging function `avg_func`. If `filter_ind` and `avg_func` are both
        not None then `filter_ind` is first applied and then `avg_func` across the selected filters.

        # Arguments
            x: model input
            filter_ind: filter index of `layer` for which the gradient should be returned
            avg_func: String name of averaging function to be applied across filters in layer `layer`
            wrt_layer: layer from which backwards the gradient should be calculated
            wrt_final_layer: Use the final (classification) layer as `wrt_layer`
            selected_fwd_node: None - not supported by KerasModel at the moment
        """
        import keras.backend as K
        _avg_funcs = {"sum": K.sum, "min": K.min, "max": K.max, "absmax": lambda x: K.max(K.abs(x))}
        if avg_func is not None:
            assert avg_func in _avg_funcs
            avg_func = _avg_funcs[avg_func]
        if selected_fwd_node is not None:
            raise Exception("'selected_fwd_node' is currently not supported for Keras models!")
        return self._input_grad(x, layer=wrt_layer, filter_slices=filter_ind, use_final_layer = wrt_final_layer,
                                filter_func=avg_func)

class PyTorchFwdHook(object):

    def __init__(self):
        self.forward_values = []

    def run_forward_hook(self, module, input, output):
        self.forward_values.append(output)

pt_type_conversions = {
    "FloatTensor": "float",
    "DoubleTensor": "double",
    "HalfTensor": "half",
    "ByteTensor": "byte",
    "CharTensor": "char",
    "ShortTensor": "short",
    "IntTensor": "int",
    "LongTensor": "long"}
pt_type_conversions = {pre+k: v for pre in ["torch.", "torch.cuda."] for k,v in pt_type_conversions.items()}

class PyTorchModel(BaseModel, GradientMixin):
=======
    def _generate_activation_output_functions(self, layer, pre_nonlinearity):
        import copy
        layer_id = str(layer) + "_" + str(pre_nonlinearity)
        if layer_id in self.activation_functions:
            return self.activation_functions[layer_id]

        # get the selected layers
        selected_layers, sel_outputs, sel_output_dims = self.get_layers_and_outputs(layer=layer,
                                                                                    use_final_layer=False,
                                                                                    pre_nonlinearity=pre_nonlinearity)

        # copy the model input in case learning flag has to appended when using the activation function.
        inp = copy.copy(self.model.inputs)

        # Can't we have multiple outputs for the function?
        output_oi = sel_outputs  # list of outputs should work: https://keras.io/backend/#backend-functions -> backend.function

        from keras import backend as K

        if self.model.uses_learning_phase and not isinstance(K.learning_phase(), int):
            inp.append(K.learning_phase())

        activation_function = K.function(inp, output_oi)

        # store the generated activation function:
        self.activation_functions[layer_id] = activation_function

        return activation_function

    def predict_activation_on_batch(self, x, layer, pre_nonlinearity=False):
        """Adapted from keras.engine.training.predict_on_batch. Returns gradients for a single batch of samples.

        Arguments
            x: Input samples, as a Numpy array.

        Returns
            Numpy array(s) of predictions.
        """
        from keras.engine.training import _standardize_input_data
        from keras import backend as K
        x = _standardize_input_data(x, self.model._feed_input_names,
                                    self.model._feed_input_shapes)
        if self.model.uses_learning_phase and not isinstance(K.learning_phase(), int):
            ins = x + [0.]
        else:
            ins = x
        af = self._generate_activation_output_functions(layer, pre_nonlinearity)
        outputs = af(ins)
        return outputs


class PytorchFwdHook(object):

    def __init__(self):
        self.forward_values = []

    def run_forward_hook(self, module, input, output):
        self.forward_values.append(output)


class PyTorchModel(BaseModel, LayerActivationMixin):
>>>>>>> a94754d3
    """Loads a pytorch model. 

    """

    MODEL_PACKAGE = "pytorch"

    def __init__(self, file=None, build_fn=None, weights=None, auto_use_cuda=True):
        """
        Load model
        `weights`: Path to the where the weights are stored (may also contain model architecture, see below)
        `gen_fn`: Either callable or path to callable that returns a pytorch model object. If `weights` is not None
        then the model weights will be loaded from that file, otherwise it is assumed that the weights are already set
        after execution of `gen_fn()` or the function defined in `gen_fn`.  

        Models can be loaded in 2 ways:
        If the model was saved:

        * `torch.save(model, ...)` then the model will be loaded by calling `torch.load(weights)`
        * `torch.save(model.state_dict(), ...)` then another callable has to be passed to arch which returns the
        `model` object, on then `model.load_state_dict(torch.load(weights))` will then be called. 

        Where `weights` is the parameter of this function.
        Partly based on: https://stackoverflow.com/questions/42703500/best-way-to-save-a-trained-model-in-pytorch
        """
        import torch
        if build_fn is not None:
            if callable(build_fn):
                gen_fn_callable = build_fn

            elif isinstance(build_fn, six.string_types):
                file_path = file
                obj_name = build_fn
                gen_fn_callable = getattr(load_module(file_path), obj_name)

            else:
                raise Exception("gen_fn has to be callable or a string pointing to the callable.")

            # Load model using generator function
            self.model = gen_fn_callable()

            # Load weights
            if weights is not None:
                self.model.load_state_dict(torch.load(weights))

        elif weights is not None:
            # Architecture is stored with the weights (not recommended)
            self.model = torch.load(weights)

        else:
            raise Exception("At least one of the arguments 'weights' or 'gen_fn' has to be set.")

        if auto_use_cuda and torch.cuda.is_available():
            self.model = self.model.cuda()
            self.use_cuda = True
        else:
            self.use_cuda = False

        # Assuming that model should be used for predictions only
        self.model.eval()

        # Keep all gradient hooks in a list
        self.grad_hooks = []

    @staticmethod
    def correct_neg_stride(x):
        if any([el < 0 for el in x.strides]):
            # pytorch doesn't support negative strides at the moment, copying the numpy array will create a new array
            # with positive strides.
            return x.copy()
        return x

    def _torch_var(self, input, requires_grad=False):
        from torch.autograd import Variable
        out = Variable(input, requires_grad=requires_grad)
        if self.use_cuda:
            out = out.cuda()
        return out

    def _torch_var_to_numpy(self, input):
        if input.is_cuda:
            input = input.cpu()
        return input.data.numpy()

    def _model_is_cuda(self):
        return next(self.model.parameters()).is_cuda

    def predict_on_batch(self, x):
        """
        Input dictionaries will be translated into **kwargs of the `model.forward(...)` call
        Input lists will be translated into *args of the `model.forward(...)` call
        Input np.ndarray will be used as the only argument in a `model.forward(...)` call
        """

        pred, _ = self.np_run_pred(x)
        return self.pred_to_np(pred)

    def np_run_pred(self, x, requires_grad=False):
        """
        Input dictionaries will be translated into **kwargs of the `model.forward(...)` call
        Input lists will be translated into *args of the `model.forward(...)` call
        Input np.ndarray will be used as the only argument in a `model.forward(...)` call
        """
        import torch
        if isinstance(x, np.ndarray):
            # convert to a pytorch tensor and then to a pytorch variable
            input = self._torch_var(torch.from_numpy(self.correct_neg_stride(x)), requires_grad)
            pred = self.model(input)

        elif isinstance(x, dict):
            # convert all entries in the dict to pytorch variables
            input = {k: self._torch_var(torch.from_numpy(self.correct_neg_stride(x[k])), requires_grad) for k in x}
            pred = self.model(**input)

        elif isinstance(x, list):
            # convert all entries in the list to pytorch variables
            input = [self._torch_var(torch.from_numpy(self.correct_neg_stride(el)), requires_grad) for el in x]
            pred = self.model(*input)

        else:
            raise Exception("Input not supported!")

<<<<<<< HEAD
        return pred, input
=======
        return self.pred_to_np(pred)
>>>>>>> a94754d3

    def pred_to_np(self, pred):
        from torch.autograd import Variable
        # convert results back to numpy arrays
        if isinstance(pred, Variable):
            pred_np = self._torch_var_to_numpy(pred)

        elif isinstance(pred, dict):
            pred_np = {k: self._torch_var_to_numpy(pred[k]) for k in pred}

        elif isinstance(pred, list) or isinstance(pred, tuple):
            pred_np = [self._torch_var_to_numpy(el) for el in pred]

        else:
            raise Exception("Model output format not supported!")

        return pred_np

    def get_layer(self, index):
        """
        Get layer (module) based on index: index for sequentials is e.g.: '1.5.1', for models defined as sublcasses of
        nn.Module it's the class object variable names
        """
        # index for sequentials is e.g.: '1.5.1', for models defined as sublcasses of nn.Module it's the class object
        # variable names
        for idx, m in self.model.named_modules():
            if idx == index:
                return m

    def get_layer_id(self, layer):
        for idx, m in self.model.named_modules():
            if m == layer:
                return idx

    @staticmethod
    def extract_module_id(trace_node_obj):
        import re
        sqb_restr = r"\[([A-Za-z0-9_]+)\]"
        scopeName = trace_node_obj.scopeName()
        idx_name = ".".join([re.search(sqb_restr, grp).group(1) for grp in
                             scopeName.split("/") if re.search(sqb_restr, grp) is not None])
        return idx_name

    @staticmethod
    def _is_nonlinear_activation(layer):
        import torch
        import torch.nn.modules.activation as tact
        import inspect
        activation_modules = []
        activation_module_names = []
        for mod_name, mod in tact.__dict__.items():
            if inspect.isclass(mod) and issubclass(mod, torch.nn.Module):
                if mod != torch.nn.Module:
                    activation_modules.append(mod)
                    activation_module_names.append(mod_name)
        # This will also catch instances of subclasses
        return any([isinstance(layer, mod) for mod in activation_modules])

    def _get_trace(self, x):
        import torch
        trace, _ = torch.jit.trace(self.model, args=x)
        return trace

    def get_last_layers(self, x):
        """
        Returns the model output layers
        x must be a pytorch Variable compatible with the model input
        """
<<<<<<< HEAD
        trace= self._get_trace(x)
        layer_idxs =  [self.extract_module_id(n) for n in trace.graph().outputs()]
        return [self.get_layer(i) for i in layer_idxs]

    def get_next_layers(self, x, layer_id):
        layer_output_unames = []  # unique names of layer outputs (data streams)
        trace = self._get_trace(x)
=======
        trace = self._get_trace(x)
        layer_idxs = [self.extract_module_id(n) for n in trace.graph().outputs()]
        return [self.get_layer(i) for i in layer_idxs]

    def get_downstream_layers(self, x, layer_id):
        # layers that are only created in the forward call (e.g. activation layers?) cannot be referred to properly
        raise Exception("No safe graph taversal is implemented yet!")
        layer_output_unames = []  # unique names of layer outputs (data streams)
        trace = self._get_trace(x)

>>>>>>> a94754d3
        # Iterate over all modules in the graph and remember the module outputs (so that they can be checked later)
        for mod in trace.graph().nodes():
            if self.extract_module_id(mod) == layer_id:
                layer_output_unames += [n.uniqueName() for n in mod.outputs()]
<<<<<<< HEAD
        # get the model output stream names
        model_output_unames = [n.uniqueName() for n in trace.graph().outputs()]
=======

        # get the model output stream names to check is it is a leaf output
        model_output_unames = [n.uniqueName() for n in trace.graph().outputs()]

>>>>>>> a94754d3
        # get the layer ids that receive data from layer_id
        next_layer_ids = []
        for mod in trace.graph().nodes():
            this_layer_inputs = [n.uniqueName() for n in mod.inputs()]
            if any([iuname in layer_output_unames for iuname in this_layer_inputs]):
                next_layer_ids.append(self.extract_module_id(mod))
<<<<<<< HEAD
        # some values are fed back to the layer itself.
        next_layer_ids = [lid for lid in next_layer_ids if lid != layer_id]
        # layers receiving from the given layer, is the layer (also) an output leaf node
        return next_layer_ids, [self.get_layer(i) for i in next_layer_ids], \
               any([iuname in layer_output_unames for iuname in model_output_unames])

    @classmethod
    def _pt_type_match(self, in_data, like, match_cuda=False):
        from torch.autograd import Variable
        if isinstance(like, Variable):
            in_type = like.data.type()
        else:
            in_type = like.type()
        out_data = getattr(in_data, pt_type_conversions[in_type])()
        if match_cuda and like.is_cuda:
            out_data = out_data.cuda()
        return out_data

    @classmethod
    def get_grad_tens(self, forward_values, filter_slices, filter_func):
        import torch
        import six
        if (filter_slices is None) and (filter_func is None):
            raise Exception("Either filter slices or filter function have to be defined")
        if filter_func is not None:
            if not (isinstance(filter_func, six.string_types) and filter_func in self.allowed_functions):
                raise Exception("filter_func has to be a string within %s" % str(self.allowed_functions))

        # perform given operations in numpy, simpler implementation...
        if filter_slices is not None:
            pt_filt_slice = torch.from_numpy(get_filter_array(filter_slices, tuple(forward_values.size()))).byte()
        else:
            pt_filt_slice = torch.ByteTensor(*forward_values.size())
            pt_filt_slice[:] = 1
        if filter_func == "sum":
            # don't do anything and keep the filter mask
            pass
        else:
            float_mask = self._pt_type_match(pt_filt_slice, forward_values)
            subset_dataset = forward_values.cpu().data * float_mask
            pt_filt_slice_new = torch.ByteTensor(*pt_filt_slice.size()).zero_()
            if filter_func == "max":
                # reset so that the masked values are the minimum
                subset_dataset = subset_dataset + (1 - float_mask) * subset_dataset.min()
                # Find the maximum output value among the selected
                for i in range(subset_dataset.shape[0]):
                    pt_filt_slice_new[i] = subset_dataset[i] == subset_dataset[i].max()
            elif filter_func == "min":
                # reset so that the masked values are the maximum
                subset_dataset = subset_dataset + (1 - float_mask) * subset_dataset.max()
                # Find the minimum value among the selected
                for i in range(subset_dataset.shape[0]):
                    pt_filt_slice_new[i] = subset_dataset[i] == subset_dataset[i].min()
            elif filter_func == "absmax":
                # Find the absmax value among the selected
                for i in range(subset_dataset.shape[0]):
                    pt_filt_slice_new[i] = subset_dataset[i] == subset_dataset[i].abs().max()
            pt_filt_slice = pt_filt_slice_new
        pt_filt_slice = self._pt_type_match(pt_filt_slice, forward_values, match_cuda=True)
        return pt_filt_slice

    def _register_fwd_hook(self, layer):
        """
        Install a forward hook on the given layer index
        Returns a PytorchFwdHook object that contains a 
        """
        fwd_hook_obj = PyTorchFwdHook()
        removable_hook_obj = layer.register_forward_hook(fwd_hook_obj.run_forward_hook)
        return fwd_hook_obj, removable_hook_obj

    def _input_grad(self, x, layer=None, filter_slices=None, filter_func=None, selected_fwd_node = None):
        import torch
        # Register hooks for the layers
        fwd_hook_obj, removable_hook_obj = self._register_fwd_hook(layer)

        pred, x_in = self.np_run_pred(x, requires_grad=True)

        self.model.zero_grad()

        if selected_fwd_node is not None:
            if isinstance(selected_fwd_node, int):
                grad_concat = fwd_hook_obj.forward_values[selected_fwd_node]
            else:
                raise Exception("'selected_fwd_node' can either be None or an integer indicating the PyTorch model"
                                "forward-iteration of the sepcified layer / module.")
        else:
            # in Keras at the moment the tensors are flattened and then concatenated for every position.
            flat_fwds = [el.view(el.size(0), -1) for el in fwd_hook_obj.forward_values]
            grad_concat = torch.cat(flat_fwds, 1)

        replacement_grad = self.get_grad_tens(grad_concat, filter_slices=filter_slices, filter_func=filter_func)
        grad_concat.backward(gradient=replacement_grad)
        removable_hook_obj.remove()

        def extract_grad(variable_obj):
            vo = variable_obj.cpu()
            if vo.grad is not None:
                return vo.grad.data.numpy()
            else:
                ret_arr=np.empty(vo.size())
                ret_arr[:] = np.nan
                return ret_arr


        if isinstance(x_in, torch.autograd.Variable):
            # make sure it is on the cpu, then extract the gradient data as numpy arrays
            grad_out = extract_grad(x_in)

        elif isinstance(x_in, dict):
            # extract gradient values for all dict entries
            from collections import OrderedDict
            grad_out = OrderedDict()
            for k in x:
                grad_out[k] = extract_grad(x_in[k])

        elif isinstance(x_in, list):
            # extract gradient values for all list entries
            grad_out = [extract_grad(el) for el in x_in]

        else:
            raise Exception("Gradient could not be extracted!")

        return grad_out


    def input_grad(self, x, filter_ind=None, avg_func=None, wrt_layer=None, wrt_final_layer=False, selected_fwd_node = None):
        """
        Calculate the input-layer gradient for filter `filter_ind` in layer `layer` with respect to `x`. If avg_func
        is defined average over filters with the averaging function `avg_func`. If `filter_ind` and `avg_func` are both
        not None then `filter_ind` is first applied and then `avg_func` across the selected filters.

        # Arguments
            x: model input
            filter_ind: filter index of `layer` for which the gradient should be returned
            avg_func: String name of averaging function to be applied across filters in layer `layer`
            wrt_layer: layer from which backwards the gradient should be calculated
            wrt_final_layer: Use the final (classification) layer as `wrt_layer`
            selected_fwd_node: None or integer. If a layer is re-used models may support that the gradient is 
            calculated only with respect to one of the incoming edges / nodes. 
        """

        if wrt_layer is not None:
            selected_layers = [self.get_layer(wrt_layer)]
        elif wrt_final_layer:
            selected_layers = self.get_last_layers(x)
        else:
            raise Exception("Either `wrt_layer` must be defined or `wrt_final_layer` set to True.")

        if len(selected_layers) > 1:
            # This could be implemented by sequentially looping over layers
            raise Exception("Only one layer may be selected at a time!")

        if selected_layers[0] is None:
            raise ValueError("Unable to get layer {}".format(wrt_layer))

        return self._input_grad(x, layer=selected_layers[0], filter_slices=filter_ind, filter_func=avg_func,
                                selected_fwd_node = selected_fwd_node)
=======

        if "" in next_layer_ids:
            raise Exception("The model is not compatible with the current implementation")

        # some values are fed back to the layer itself.
        next_layer_ids = [lid for lid in next_layer_ids if lid != layer_id]

        # layers receiving from the given layer, is the layer (also) an output leaf node
        return next_layer_ids, [self.get_layer(i) for i in next_layer_ids], \
            any([iuname in layer_output_unames for iuname in model_output_unames])

    def get_upstream_layers(self, x, layer_id):
        # layers that are only created in the forward call (e.g. activation layers?) cannot be referred to properly
        raise Exception("No safe graph taversal is implemented yet!")
        layer_input_unames = []  # unique names of layer outputs (data streams)
        trace = self._get_trace(x)

        # Iterate over all modules in the graph and remember the module inputs (so that they can be checked later)
        for mod in trace.graph().nodes():
            if self.extract_module_id(mod) == layer_id:
                layer_input_unames += [n.uniqueName() for n in mod.inputs()]

        # get the model input stream names to check is it is a leaf input
        model_input_unames = [n.uniqueName() for n in trace.graph().inputs()]

        # get the layer ids that feed data into layer_id
        prev_layer_ids = []
        for mod in trace.graph().nodes():
            this_layer_outputs = [n.uniqueName() for n in mod.outputs()]
            if any([ouname in layer_input_unames for ouname in this_layer_outputs]):
                prev_layer_ids.append(self.extract_module_id(mod))

        # some values are fed back to the layer itself.
        prev_layer_ids = [lid for lid in prev_layer_ids if lid != layer_id]

        # layers feeding into the given layer, is the layer (also) an output leaf node
        return prev_layer_ids, [self.get_layer(i) for i in prev_layer_ids], \
            any([iuname in layer_input_unames for iuname in model_input_unames])

    def _register_fwd_hook(self, layer):
        """
        Install a forward hook on the given layer index
        Returns a PytorchFwdHook object that contains a 
        """
        fwd_hook_obj = PytorchFwdHook()
        removable_hook_obj = layer.register_forward_hook(fwd_hook_obj.run_forward_hook)
        return fwd_hook_obj, removable_hook_obj

    def predict_activation_on_batch(self, x, layer, pre_nonlinearity=False):
        """Adapted from keras.engine.training.predict_on_batch. Returns gradients for a single batch of samples.

        Arguments
            x: Input samples, as a Numpy array.
        Returns
            List of list of Numpy array(s) of predictions. First level is the hooks (= layers), second level is the
            calls of the hooks (if the layer or its upstream layer is called multiple times in a graph).
        """
        selected_layers = [self.get_layer(layer)]

        if selected_layers[0] is None:
            raise ValueError("Unable to get layer {}".format(layer))

        if pre_nonlinearity:
            raise Exception("pre_nonlinearity is not implemented for PyTorch models.")
            # Currently inactive code because graph traversal is not yet failsafe for all imaginable model architectures
            # if not self._is_nonlinear_activation(selected_layers[0]):
            #    selected_layer_ids, selected_layers, is_leaf = self.get_upstream_layers(x, selected_layers[0])
            #    if len(selected_layer_ids) ==0:
            #        if is_leaf:
            #            raise Exception("Layer '%s' is a nonlinear activation function and is an input leaf node - no "
            #                            "upstream layer could be found!")
            #        else:
            #            raise Exception("Layer '%s' is a nonlinear activation function and no upstream layer could be "
            #                            "found!")

        # Register hooks for the layers
        fwd_hook_objs = []
        removable_hook_objs = []
        for selected_layer in selected_layers:
            fwd_hook_obj, removable_hook_obj = self._register_fwd_hook(selected_layer)
            fwd_hook_objs.append(fwd_hook_obj)
            removable_hook_objs.append(removable_hook_obj)

        # Run full prediction to also
        self.predict_on_batch(x)
        # Remove hook to avoid future use
        [rho.remove() for rho in removable_hook_objs]
        # convert results back and return values.
        # First loop over the hook (= layers) then over the calls of the hooks (inner loop)
        return [[self.pred_to_np(fv) for fv in fho.forward_values] for fho in fwd_hook_objs]
>>>>>>> a94754d3


class SklearnModel(BaseModel):
    """Loads the serialized scikit learn model

    # Arguments
        pkl_file: File path to the dumped sklearn file in the pickle format.

    # model.yml entry

        ```
        Model:
          type: sklearn
          args:
            pkl_file: asd.pkl
        ```
    """

    MODEL_PACKAGE = "scikit-learn"

    def __init__(self, pkl_file):
        self.pkl_file = pkl_file

        from sklearn.externals import joblib
        self.model = joblib.load(self.pkl_file)

    def predict_on_batch(self, x):
        # assert isinstance(x, dict)
        # assert len(x) == 1
        # x = x.popitem()[1]
        return self.model.predict(x)

# --------------------------------------------
# Tensorflow


def get_op_outputs(graph, node_names):
    """Query op names
    """
    if isinstance(node_names, dict):
        return {k: graph.get_operation_by_name(v).outputs[0]
                for k, v in six.iteritems(node_names)}
    elif isinstance(node_names, list):
        return [graph.get_operation_by_name(v).outputs[0]
                for v in node_names]
    elif isinstance(node_names, str):
        return graph.get_operation_by_name(node_names).outputs[0]
    else:
        raise ValueError("node_names has to be dict, list or str. Found: {0}".
                         format(type(node_names)))


<<<<<<< HEAD
def get_filter_array(filter_slices, input_shape):
    def index_is_none(index_el):
        if isinstance(index_el, slice):
            if all([getattr(index_el, att) is None for att in ["start", "stop", "step"]]):
                return True
        return False
    input_dim = len(input_shape)
    pt_filt_slice = np.zeros(input_shape)
    if isinstance(filter_slices,int):
        if input_dim != 2:
            raise Exception("Integer filter slice can only be used on 1D filter, but dimension is: %d"%(input_dim-1))
        pt_filt_slice[:,filter_slices] = 1
    else:
        if isinstance(filter_slices, slice):
            filter_slices = (filter_slices,)
        if isinstance(filter_slices, list):
            filter_slices = tuple(filter_slices)
        if isinstance(filter_slices, tuple):
            # Add a 0th dimension for samples if missing.
            if len(filter_slices) == input_dim-1:
                filter_slices = tuple([slice(None)] + list(filter_slices))
            # If dimension is wrong complain
            elif len(filter_slices) != input_dim:
                raise Exception("Filter slice of length %d cannot be applied in a filter of dimension: %d"%(len(filter_slices),input_dim-1))
            # If sample dimension is not ":" complain
            if not index_is_none(filter_slices[0]):
                raise Exception("0th (sample) dimension always has to be None. Filter dimension without sample dimension: %d."%(input_dim-1))
            # Finally apply filter
            pt_filt_slice.__setitem__(filter_slices,1)
        else:
            raise Exception("filter_slices has to be None or of type integer, tuple or list. Tuples and lists have to contain compatible objects e.g.: slice()-objects.")
    return pt_filt_slice


class TensorFlowModel(BaseModel, GradientMixin):
=======
class TensorFlowModel(BaseModel, LayerActivationMixin):
>>>>>>> a94754d3

    MODEL_PACKAGE = "tensorflow"

    def __init__(self,
                 input_nodes,
                 target_nodes,
                 checkpoint_path,
                 const_feed_dict_pkl=None
                 ):
        """Tensorflow graph

        Args:
          input_nodes: dict(str), list(str) or str: input node names.
            Keys correspond to the values in the feeded data (in schema)
          target_nodes: Same as input_nodes, but for the output node.
            If dict/list, the model will return a dict/list of np.arrays.
          checkpoint_path: Path to the saved model using:
            `saver = tf.train.Saver(); saver.save(checkpoint_path)`
          const_feed_dict_pkl: Constant feed dict stored as a pickle file.
            Values of this dict will get passed every time to feed_dict.
            Hence, const_feed_dict holds required values by the model not
            provided by the Dataloader.
        """
        import tensorflow as tf

        self.input_nodes = input_nodes
        self.target_nodes = target_nodes
        self.checkpoint_path = checkpoint_path
        self.graph = tf.Graph()  # use a fresh graph for the model
        self.sess = tf.Session(graph=self.graph)

        with self.graph.as_default():
            saver = tf.train.import_meta_graph(self.checkpoint_path + '.meta')
            saver.restore(self.sess, self.checkpoint_path)

        self.input_ops = get_op_outputs(self.graph, input_nodes)
        self.target_ops = get_op_outputs(self.graph, target_nodes)

        self.const_feed_dict_pkl = const_feed_dict_pkl
        if self.const_feed_dict_pkl is not None:
            # Load the feed dictionary from the pickle file
            const_feed_dict = read_pickle(self.const_feed_dict_pkl)
            self.const_feed_dict = {self.graph.get_operation_by_name(k).outputs[0]: v
                                    for k, v in six.iteritems(const_feed_dict)}
        else:
            self.const_feed_dict = {}

    def _build_feed_dict(self, x):
        # build feed_dict
        if isinstance(self.input_nodes, dict):
            # dict
            assert isinstance(x, dict)
            feed_dict = {v: x[k] for k, v in six.iteritems(self.input_ops)}
        elif isinstance(self.input_nodes, list):
            # list
            assert isinstance(x, list)
            feed_dict = {v: x[i] for i, v in enumerate(self.input_ops)}
        elif isinstance(self.input_nodes, str):
            # single array
            feed_dict = {self.input_ops: x}
        else:
            raise ValueError

        return feed_dict

    def predict_on_batch(self, x):
<<<<<<< HEAD

        feed_dict = self._build_feed_dict(x)

        return self.sess.run(self.target_ops,
                             feed_dict=merge_dicts(feed_dict, self.const_feed_dict))

    @classmethod
    def get_grad_tens(self, forward_values, filter_slices, filter_func):
        import six
        if (filter_slices is None) and (filter_func is None):
            raise Exception("Either filter slices or filter function have to be defined")
        if filter_func is not None:
            if not (isinstance(filter_func, six.string_types) and filter_func in self.allowed_functions):
                raise Exception("filter_func has to be a string within %s" % str(self.allowed_functions))
        # perform given operations in numpy, simpler implementation...
        if filter_slices is not None:
            pt_filt_slice = get_filter_array(filter_slices, forward_values.shape)
        else:
            pt_filt_slice = np.zeros_like(forward_values)
            pt_filt_slice[:] = 1
        if filter_func == "sum":
            # don't do anything and keep the filter mask
            pass
        else:
            float_mask = pt_filt_slice
            subset_dataset = forward_values * float_mask
            pt_filt_slice_new = np.zeros_like(forward_values)
            if filter_func == "max":
                # reset so that the masked values are the minimum
                subset_dataset = subset_dataset + (1 - float_mask) * subset_dataset.min()
                # Find the maximum output value among the selected
                for i in range(subset_dataset.shape[0]):
                    pt_filt_slice_new[i, ...] = subset_dataset[i, ...] == subset_dataset[i, ...].max()
            elif filter_func == "min":
                # reset so that the masked values are the maximum
                subset_dataset = subset_dataset + (1 - float_mask) * subset_dataset.max()
                # Find the minimum value among the selected
                for i in range(subset_dataset.shape[0]):
                    pt_filt_slice_new[i, ...] = subset_dataset[i, ...] == subset_dataset[i, ...].min()
            elif filter_func == "absmax":
                # Find the absmax value among the selected
                for i in range(subset_dataset.shape[0]):
                    pt_filt_slice_new[i, ...] = subset_dataset[i, ...] == np.abs(subset_dataset[i, ...]).max()
            pt_filt_slice = pt_filt_slice_new * pt_filt_slice
        return pt_filt_slice

    def input_grad(self, x, filter_ind=None, avg_func=None, wrt_layer=None, wrt_final_layer=False, selected_fwd_node = None):
        """
        Calculate the input-layer gradient for filter `filter_ind` in layer `layer` with respect to `x`. If avg_func
        is defined average over filters with the averaging function `avg_func`. If `filter_ind` and `avg_func` are both
        not None then `filter_ind` is first applied and then `avg_func` across the selected filters.

        # Arguments
            x: model input
            filter_ind: filter index of `layer` for which the gradient should be returned
            avg_func: String name of averaging function to be applied across filters in layer `layer`
            wrt_layer: layer from which backwards the gradient should be calculated
            wrt_final_layer: Use the final (classification) layer as `wrt_layer`
            selected_fwd_node: None - not supported by KerasModel at the moment
        """

        if selected_fwd_node is not None:
            raise Exception("TensorFlowModel does not support the use of selected_fwd_node!")

        import tensorflow as tf

        feed_dict = self._build_feed_dict(x)

        # get the correct layer with respect to which the gradients should be calculated
        assert isinstance(wrt_layer, six.string_types)
        if not wrt_final_layer:
            new_target_ops = get_op_outputs(self.graph, wrt_layer)
        else:
            new_target_ops = self.target_ops
            if not isinstance(new_target_ops, tf.Tensor):
                raise Exception("Gradients can't be calculated with respect to mutliple layers in TensorFlowModel. "
                                "Please select a single target operation using 'wrt_layer'.")

        fwd_values = self.sess.run(new_target_ops,
                             feed_dict=merge_dicts(feed_dict, self.const_feed_dict))

        # Make sure that input_ops is a list of tf.Tensor objects.
        if isinstance(self.input_ops, dict):
            input_ops = list(self.input_ops.values())
        elif isinstance(self.input_ops, list):
            input_ops = self.input_ops
        elif isinstance(self.input_ops, tf.Tensor):
            input_ops = [self.input_ops]
        else:
            raise ValueError

        # Run the gradient prediction
        # get_grad_tens avoids rebuilding the model which is necessary for TF models!
        grad_op = tf.gradients(new_target_ops, input_ops, name='gradient_%s'%str(wrt_layer),
                               grad_ys=self.get_grad_tens(fwd_values, filter_ind, avg_func))
        grad_pred = self.sess.run(grad_op, feed_dict=feed_dict)

        # Format the output so match the input
        if isinstance(self.input_nodes, dict):
            # dict
            grad_pred_formatted = {}
            for op, ret_val in zip(input_ops, grad_pred):
                for k, v in six.iteritems(self.input_ops):
                    if v == op:
                        grad_pred_formatted[k] = ret_val
        elif isinstance(self.input_nodes, list):
            # list
            grad_pred_formatted = []
            for op, ret_val in zip(input_ops, grad_pred):
                for v in self.input_ops:
                    if v == op:
                        grad_pred_formatted.append(ret_val)
        elif isinstance(self.input_nodes, str):
            # single array
            grad_pred_formatted = grad_pred[0]
        else:
            raise ValueError

        return grad_pred_formatted



=======
        feed_dict = self._build_feed_dict(x)
        return self.sess.run(self.target_ops,
                             feed_dict=merge_dicts(feed_dict, self.const_feed_dict))

    def predict_activation_on_batch(self, x, layer, pre_nonlinearity=False):
        """
        Get predictions based on layer output. 

        Arguments:
            x: model inputs from dataloader batch
            layer: layer identifier / name. can be integer or string.
            pre_nonlinearity: Not implemented.
        """
        feed_dict = self._build_feed_dict(x)
        new_target_ops = get_op_outputs(self.graph, layer)
        return self.sess.run(new_target_ops,
                             feed_dict=merge_dicts(feed_dict, self.const_feed_dict))

>>>>>>> a94754d3

AVAILABLE_MODELS = {"keras": KerasModel,
                    "pytorch": PyTorchModel,
                    "sklearn": SklearnModel,
                    "tensorflow": TensorFlowModel}
# "custom": load_model_custom}<|MERGE_RESOLUTION|>--- conflicted
+++ resolved
@@ -242,14 +242,11 @@
 
         self.weights = weights
         self.arch = arch
-<<<<<<< HEAD
+
         self.final_layer_gradient_function = None
-        self.gradient_functions = {}
-=======
-
         self.gradient_functions = {}  # contains dictionaries with string reps of filter functions / slices
         self.activation_functions = {}  # contains the activation functions
->>>>>>> a94754d3
+
         if arch is None:
             # load the whole model
             self.model = load_model(weights, custom_objects=self.custom_objects)
@@ -277,10 +274,7 @@
         If the final layer should be used it has an activation function that is not Linear, then the input to the
         activation function is returned. This check is not performed when `use_final_layer` is False and `layer`
         is being used.
-<<<<<<< HEAD
-=======
-
->>>>>>> a94754d3
+
         Arguments:
             layer: layer index (int) or name (non-int)
             use_final_layer:  instead of using `layer` return the final model layer(s) + outputs
@@ -371,7 +365,6 @@
         else:
             raise Exception("No way to find out about number of inbound Nodes")
 
-<<<<<<< HEAD
 
     def _get_gradient_function(self, layer=None, use_final_layer = False, filter_slices=None,
                                filter_func=None, filter_func_kwargs=None):
@@ -387,10 +380,6 @@
             filter_func_kwargs: keyword argument dict passed on to `filter_func`
         """
         import keras
-=======
-    def __generate_direct_saliency_functions__(self, layer, filter_slices=None,
-                                               filter_func=None, filter_func_kwargs=None):
->>>>>>> a94754d3
         import copy
         from keras.models import Model
         # Generate the gradient functions according to the layer / filter definition
@@ -520,7 +509,6 @@
             outputs = outputs_dict
         return outputs
 
-<<<<<<< HEAD
     def input_grad(self, x, filter_ind=None, avg_func=None, wrt_layer=None, wrt_final_layer=True,
                    selected_fwd_node = None):
         """
@@ -545,6 +533,59 @@
             raise Exception("'selected_fwd_node' is currently not supported for Keras models!")
         return self._input_grad(x, layer=wrt_layer, filter_slices=filter_ind, use_final_layer = wrt_final_layer,
                                 filter_func=avg_func)
+
+
+    def _generate_activation_output_functions(self, layer, pre_nonlinearity):
+        import copy
+        layer_id = str(layer) + "_" + str(pre_nonlinearity)
+        if layer_id in self.activation_functions:
+            return self.activation_functions[layer_id]
+
+        # get the selected layers
+        selected_layers, sel_outputs, sel_output_dims = self.get_layers_and_outputs(layer=layer,
+                                                                                    use_final_layer=False,
+                                                                                    pre_nonlinearity=pre_nonlinearity)
+
+        # copy the model input in case learning flag has to appended when using the activation function.
+        inp = copy.copy(self.model.inputs)
+
+        # Can't we have multiple outputs for the function?
+        output_oi = sel_outputs  # list of outputs should work: https://keras.io/backend/#backend-functions -> backend.function
+
+        from keras import backend as K
+
+        if self.model.uses_learning_phase and not isinstance(K.learning_phase(), int):
+            inp.append(K.learning_phase())
+
+        activation_function = K.function(inp, output_oi)
+
+        # store the generated activation function:
+        self.activation_functions[layer_id] = activation_function
+
+        return activation_function
+
+
+    def predict_activation_on_batch(self, x, layer, pre_nonlinearity=False):
+        """Adapted from keras.engine.training.predict_on_batch. Returns gradients for a single batch of samples.
+    
+        Arguments
+            x: Input samples, as a Numpy array.
+    
+        Returns
+            Numpy array(s) of predictions.
+        """
+        from keras.engine.training import _standardize_input_data
+        from keras import backend as K
+        x = _standardize_input_data(x, self.model._feed_input_names,
+                                    self.model._feed_input_shapes)
+        if self.model.uses_learning_phase and not isinstance(K.learning_phase(), int):
+            ins = x + [0.]
+        else:
+            ins = x
+        af = self._generate_activation_output_functions(layer, pre_nonlinearity)
+        outputs = af(ins)
+        return outputs
+
 
 class PyTorchFwdHook(object):
 
@@ -565,70 +606,7 @@
     "LongTensor": "long"}
 pt_type_conversions = {pre+k: v for pre in ["torch.", "torch.cuda."] for k,v in pt_type_conversions.items()}
 
-class PyTorchModel(BaseModel, GradientMixin):
-=======
-    def _generate_activation_output_functions(self, layer, pre_nonlinearity):
-        import copy
-        layer_id = str(layer) + "_" + str(pre_nonlinearity)
-        if layer_id in self.activation_functions:
-            return self.activation_functions[layer_id]
-
-        # get the selected layers
-        selected_layers, sel_outputs, sel_output_dims = self.get_layers_and_outputs(layer=layer,
-                                                                                    use_final_layer=False,
-                                                                                    pre_nonlinearity=pre_nonlinearity)
-
-        # copy the model input in case learning flag has to appended when using the activation function.
-        inp = copy.copy(self.model.inputs)
-
-        # Can't we have multiple outputs for the function?
-        output_oi = sel_outputs  # list of outputs should work: https://keras.io/backend/#backend-functions -> backend.function
-
-        from keras import backend as K
-
-        if self.model.uses_learning_phase and not isinstance(K.learning_phase(), int):
-            inp.append(K.learning_phase())
-
-        activation_function = K.function(inp, output_oi)
-
-        # store the generated activation function:
-        self.activation_functions[layer_id] = activation_function
-
-        return activation_function
-
-    def predict_activation_on_batch(self, x, layer, pre_nonlinearity=False):
-        """Adapted from keras.engine.training.predict_on_batch. Returns gradients for a single batch of samples.
-
-        Arguments
-            x: Input samples, as a Numpy array.
-
-        Returns
-            Numpy array(s) of predictions.
-        """
-        from keras.engine.training import _standardize_input_data
-        from keras import backend as K
-        x = _standardize_input_data(x, self.model._feed_input_names,
-                                    self.model._feed_input_shapes)
-        if self.model.uses_learning_phase and not isinstance(K.learning_phase(), int):
-            ins = x + [0.]
-        else:
-            ins = x
-        af = self._generate_activation_output_functions(layer, pre_nonlinearity)
-        outputs = af(ins)
-        return outputs
-
-
-class PytorchFwdHook(object):
-
-    def __init__(self):
-        self.forward_values = []
-
-    def run_forward_hook(self, module, input, output):
-        self.forward_values.append(output)
-
-
-class PyTorchModel(BaseModel, LayerActivationMixin):
->>>>>>> a94754d3
+class PyTorchModel(BaseModel, GradientMixin, LayerActivationMixin):
     """Loads a pytorch model. 
 
     """
@@ -750,11 +728,8 @@
         else:
             raise Exception("Input not supported!")
 
-<<<<<<< HEAD
         return pred, input
-=======
-        return self.pred_to_np(pred)
->>>>>>> a94754d3
+
 
     def pred_to_np(self, pred):
         from torch.autograd import Variable
@@ -823,15 +798,6 @@
         Returns the model output layers
         x must be a pytorch Variable compatible with the model input
         """
-<<<<<<< HEAD
-        trace= self._get_trace(x)
-        layer_idxs =  [self.extract_module_id(n) for n in trace.graph().outputs()]
-        return [self.get_layer(i) for i in layer_idxs]
-
-    def get_next_layers(self, x, layer_id):
-        layer_output_unames = []  # unique names of layer outputs (data streams)
-        trace = self._get_trace(x)
-=======
         trace = self._get_trace(x)
         layer_idxs = [self.extract_module_id(n) for n in trace.graph().outputs()]
         return [self.get_layer(i) for i in layer_idxs]
@@ -842,32 +808,29 @@
         layer_output_unames = []  # unique names of layer outputs (data streams)
         trace = self._get_trace(x)
 
->>>>>>> a94754d3
         # Iterate over all modules in the graph and remember the module outputs (so that they can be checked later)
         for mod in trace.graph().nodes():
             if self.extract_module_id(mod) == layer_id:
                 layer_output_unames += [n.uniqueName() for n in mod.outputs()]
-<<<<<<< HEAD
-        # get the model output stream names
-        model_output_unames = [n.uniqueName() for n in trace.graph().outputs()]
-=======
 
         # get the model output stream names to check is it is a leaf output
         model_output_unames = [n.uniqueName() for n in trace.graph().outputs()]
-
->>>>>>> a94754d3
         # get the layer ids that receive data from layer_id
         next_layer_ids = []
         for mod in trace.graph().nodes():
             this_layer_inputs = [n.uniqueName() for n in mod.inputs()]
             if any([iuname in layer_output_unames for iuname in this_layer_inputs]):
                 next_layer_ids.append(self.extract_module_id(mod))
-<<<<<<< HEAD
+
+        if "" in next_layer_ids:
+            raise Exception("The model is not compatible with the current implementation")
+
         # some values are fed back to the layer itself.
         next_layer_ids = [lid for lid in next_layer_ids if lid != layer_id]
+
         # layers receiving from the given layer, is the layer (also) an output leaf node
         return next_layer_ids, [self.get_layer(i) for i in next_layer_ids], \
-               any([iuname in layer_output_unames for iuname in model_output_unames])
+            any([iuname in layer_output_unames for iuname in model_output_unames])
 
     @classmethod
     def _pt_type_match(self, in_data, like, match_cuda=False):
@@ -1020,17 +983,6 @@
 
         return self._input_grad(x, layer=selected_layers[0], filter_slices=filter_ind, filter_func=avg_func,
                                 selected_fwd_node = selected_fwd_node)
-=======
-
-        if "" in next_layer_ids:
-            raise Exception("The model is not compatible with the current implementation")
-
-        # some values are fed back to the layer itself.
-        next_layer_ids = [lid for lid in next_layer_ids if lid != layer_id]
-
-        # layers receiving from the given layer, is the layer (also) an output leaf node
-        return next_layer_ids, [self.get_layer(i) for i in next_layer_ids], \
-            any([iuname in layer_output_unames for iuname in model_output_unames])
 
     def get_upstream_layers(self, x, layer_id):
         # layers that are only created in the forward call (e.g. activation layers?) cannot be referred to properly
@@ -1060,14 +1012,6 @@
         return prev_layer_ids, [self.get_layer(i) for i in prev_layer_ids], \
             any([iuname in layer_input_unames for iuname in model_input_unames])
 
-    def _register_fwd_hook(self, layer):
-        """
-        Install a forward hook on the given layer index
-        Returns a PytorchFwdHook object that contains a 
-        """
-        fwd_hook_obj = PytorchFwdHook()
-        removable_hook_obj = layer.register_forward_hook(fwd_hook_obj.run_forward_hook)
-        return fwd_hook_obj, removable_hook_obj
 
     def predict_activation_on_batch(self, x, layer, pre_nonlinearity=False):
         """Adapted from keras.engine.training.predict_on_batch. Returns gradients for a single batch of samples.
@@ -1111,7 +1055,7 @@
         # convert results back and return values.
         # First loop over the hook (= layers) then over the calls of the hooks (inner loop)
         return [[self.pred_to_np(fv) for fv in fho.forward_values] for fho in fwd_hook_objs]
->>>>>>> a94754d3
+
 
 
 class SklearnModel(BaseModel):
@@ -1164,7 +1108,6 @@
                          format(type(node_names)))
 
 
-<<<<<<< HEAD
 def get_filter_array(filter_slices, input_shape):
     def index_is_none(index_el):
         if isinstance(index_el, slice):
@@ -1199,11 +1142,7 @@
     return pt_filt_slice
 
 
-class TensorFlowModel(BaseModel, GradientMixin):
-=======
-class TensorFlowModel(BaseModel, LayerActivationMixin):
->>>>>>> a94754d3
-
+class TensorFlowModel(BaseModel, GradientMixin, LayerActivationMixin):
     MODEL_PACKAGE = "tensorflow"
 
     def __init__(self,
@@ -1269,10 +1208,7 @@
         return feed_dict
 
     def predict_on_batch(self, x):
-<<<<<<< HEAD
-
         feed_dict = self._build_feed_dict(x)
-
         return self.sess.run(self.target_ops,
                              feed_dict=merge_dicts(feed_dict, self.const_feed_dict))
 
@@ -1390,13 +1326,6 @@
 
         return grad_pred_formatted
 
-
-
-=======
-        feed_dict = self._build_feed_dict(x)
-        return self.sess.run(self.target_ops,
-                             feed_dict=merge_dicts(feed_dict, self.const_feed_dict))
-
     def predict_activation_on_batch(self, x, layer, pre_nonlinearity=False):
         """
         Get predictions based on layer output. 
@@ -1410,8 +1339,6 @@
         new_target_ops = get_op_outputs(self.graph, layer)
         return self.sess.run(new_target_ops,
                              feed_dict=merge_dicts(feed_dict, self.const_feed_dict))
-
->>>>>>> a94754d3
 
 AVAILABLE_MODELS = {"keras": KerasModel,
                     "pytorch": PyTorchModel,
