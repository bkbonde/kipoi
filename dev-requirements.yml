--- conflicted
+++ resolved
@@ -47,13 +47,8 @@
   - git
   - git-lfs
   - pip:
-<<<<<<< HEAD
     - kipoi-utils>=0.1.11
-    - kipoi-conda>=0.1.0
-=======
-    - kipoi-utils>=0.1.2
     - kipoi-conda>=0.1.6
->>>>>>> ab81513a
     - kipoi-interpret>=0.1.2
     - kipoi-veff>=0.2.3
     - kipoiseq>=0.2.3
