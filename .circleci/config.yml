version: 2

variables:
  install_conda: &install_conda
    run:
      name: Install miniconda3
      command: |
        sudo apt-get update && sudo apt-get install -y build-essential libz-dev libcurl3-dev libarchive-dev gcc && \
        wget --quiet https://repo.anaconda.com/miniconda/Miniconda3-4.5.11-Linux-x86_64.sh -O ~/miniconda.sh && \
        /bin/bash ~/miniconda.sh -b && \
        rm ~/miniconda.sh && \
        ~/miniconda3/bin/conda clean -tipsy && \
        sudo ln -s ~/miniconda3/etc/profile.d/conda.sh /etc/profile.d/conda.sh && \
        echo ". ~/miniconda3/etc/profile.d/conda.sh" >> ~/.bashrc && \
        echo "conda activate base" >> ~/.bashrc && \
  update_conda: &update_conda
    run:
      name: Update conda
      command: source ~/.bashrc && conda update -n base conda -c anaconda
  install_sys_deps: &install_sys_deps
    run:
      name: install build-essential
      command: apt-get update && apt-get install -y build-essential libz-dev libcurl3-dev libarchive-dev gcc
  # install_singularity: &install_singularitymodel
  #   run:
  #     name: Install Singularity
  #     command: |
  #       conda install --yes -c conda-forge singularity

  install_singularity: &install_singularity
    run:
      name: Install Singularity
      command: |

        wget https://github.com/singularityware/singularity/releases/download/2.5.2/singularity-2.5.2.tar.gz
        tar xvf singularity-2.5.2.tar.gz
        cd singularity-2.5.2
        ./configure --prefix=/usr/local
        make
        make install

  install_kipoi_plugins: &install_kipoi_plugins
    run:
      name: Install kipoi plugins
      command: |
        pip install kipoi_interpret
        pip install kipoi_veff
        pip install kipoiseq
        pip install pyfaidx
        conda install --yes -c conda-forge fastparquet zarr numcodecs

  export_shortcuts: &export_shortcuts
    run:
      name: Export shortcuts
      command: |
        # for no good reason the wrong version of pytest is choosen by default...
        echo 'export PYTEST=$(conda info --base)/envs/kipoi-env/bin/pytest' >> $BASH_ENV
  install_from_dev_requirements_py38: &install_from_dev_requirements_py38
    run:
      name: Install from dev-requirements-py38.yml
      command: |
        echo 'export CI_JOB_PY_YAML="$CI_JOB_PY_YAML"' >> $BASH_ENV
        conda env create --name kipoi-env -f dev-requirements-py38.yml
        source activate kipoi-env
        pip install -e .
        git lfs install
        # ln -s /opt/conda/bin/python /usr/bin/python
  install_from_dev_requirements_py37: &install_from_dev_requirements_py37
    run:
      name: Install from dev-requirements-py37.yml
      command: |
        echo 'export CI_JOB_PY_YAML="$CI_JOB_PY_YAML"' >> $BASH_ENV
        conda env create --name kipoi-env -f dev-requirements-py37.yml
        source activate kipoi-env
        conda install -c conda-forge matplotlib
        pip install -e .
        git lfs install
        # ln -s /opt/conda/bin/python /usr/bin/python
  install_kipoi: &install_kipoi
    run:
      name: Install Kipoi
      command: pip install '.[develop,vep]'
  install_requests: &install_requests
    run:
      name: Install requirements for requests correctly
      command: pip install requests
  kipoi_ls1: &kipoi_ls
    run:
      name: List kipoi packages
      command: kipoi ls
  kipoi_ls2: &activate_and_kipoi_ls
    run:
      name: List kipoi packages
      command: |
        source activate kipoi-env
        kipoi ls
  # run_coveralls: &run_coveralls
  activate_and_run_tests: &activate_and_run_tests
    run:
      name: Run tests
      command: |
        source activate kipoi-env
        mkdir test-reports
        $PYTEST --cov=kipoi/ tests/ -p no:sugar --no-cov-on-fail --junitxml=test-reports/junit.xml
      no_output_timeout: 15m
  run_coveralls: &run_coveralls
    run:
      name: run coveralls
      command: coveralls || true
  activate_and_run_coveralls: &activate_and_run_coveralls
    run:
      name: activate and run coveralls
      command: |
        source activate kipoi-env
        coveralls || true
  store_test_results: &store_test_results
    store_test_results:
      path: test-reports
  store_test_artifacts: &store_test_artifacts
    store_artifacts:
      path: test-reports
      destination: test-reports
  # deployment
  build_pypi_package: &build_pypi_package
    run:
      name: build python packages
      command: |
        source activate kipoi-env
        python setup.py sdist bdist_wheel
  conda_install_twine: &conda_install_twine
    run:
      name: Install twine
      command: conda install twine
  pypi_create_pypirc: &pypi_create_pypirc
    run:
      name: init .pypirc
      command: |
        echo -e "[distutils]" >> ~/.pypirc
        echo -e "index-servers = " >> ~/.pypirc
        echo -e "    pypi" >> ~/.pypirc
        echo -e "    testpypi" >> ~/.pypirc
        echo -e "" >> ~/.pypirc
        echo -e "[testpypi]" >> ~/.pypirc
        echo -e "repository: https://test.pypi.org/legacy/" >> ~/.pypirc
        echo -e "username: $TEST_PYPI_USERNAME" >> ~/.pypirc
        echo -e "password: $TEST_PYPI_PASSWORD" >> ~/.pypirc
        echo -e "[pypi]" >> ~/.pypirc
        echo -e "username: $PYPI_USERNAME" >> ~/.pypirc
        echo -e "password: $PYPI_PASSWORD" >> ~/.pypirc

jobs:
  test-py38-yml:
    docker:
      - image: continuumio/miniconda3:latest
    working_directory: ~/repo
    steps:
      - checkout
      - *update_conda
      - *install_sys_deps
      - *install_from_dev_requirements_py38
      #- *install_singularity
      - *export_shortcuts
      - *activate_and_kipoi_ls
      - *activate_and_run_tests
      - *activate_and_run_coveralls
      - *store_test_results
      - *store_test_artifacts
  test-py37-yml:
    # machine: # executor type
    #   image: ubuntu-1604:202104-01
    docker:
      - image: continuumio/miniconda3:4.5.12
    working_directory: ~/repo
    steps:
      - checkout
      # - *install_conda
      - *update_conda
      - *install_sys_deps
      - *install_from_dev_requirements_py37
      #- *install_singularity
      - *export_shortcuts
      - *activate_and_kipoi_ls
      - *activate_and_run_tests
      - *activate_and_run_coveralls
      - *store_test_results
      - *store_test_artifacts
  build-deploy-docs:
    docker:
      # - image: continuumio/miniconda3:4.5.12
      - image: continuumio/anaconda3:5.0.1
      # - image: circleci/python:3.5
    working_directory: ~/repo
    steps:
      - add_ssh_keys:
          fingerprints:
            - 60:0f:05:31:12:3d:bc:8b:df:9d:08:da:71:a5:43:b6
      - checkout
      - run:
          name: Install pip - Kipoi
          command: pip install -e .
      - run:
          name: Install build deps
          command: pip install pandas==0.20.3 jinja2==2.10.1 nbconvert==5.4.0 tornado==5.1.1 mkdocs git+https://github.com/kipoi/pydoc-markdown@master
      - run:
          name: Build docs
          command: |
            cd docs/
            ./render_ipynb.bash
            pydocmd build
      - run:
          name: Deploy docs
          command: .circleci/deploy_docs.bash

  test-deploy-pypi:
    docker:
      - image: continuumio/miniconda3:4.7.10
    working_directory: ~/repo
    steps:
      - checkout
      - *update_conda
      - *install_sys_deps
      - *install_from_dev_requirements_py38
      #- *install_singularity
      - *export_shortcuts
      - *activate_and_kipoi_ls
      - *build_pypi_package
      - *conda_install_twine
      - *pypi_create_pypirc
      - run:
          name: check if commit is tagged
          command: git describe --exact-match --tags HEAD && echo "commit is tagged; continuing" || circleci step halt
      - run:
          name: upload to TestPyPI
          command: twine upload --repository testpypi dist/* --verbose
      - run:
          name: pip install from TestPyPI
          command: |
            source activate kipoi-env
            python -m pip install --user --index-url https://test.pypi.org/simple/ --extra-index-url https://pypi.org/simple kipoi --verbose
            python -c "import kipoi; print(kipoi.__version__)"

  productive-deploy-pypi:
    docker:
      - image: continuumio/miniconda3:4.7.10
    working_directory: ~/repo
    steps:
      - checkout
      - *update_conda
      - *install_sys_deps
      - *install_from_dev_requirements_py38
      #- *install_singularity
      - *export_shortcuts
      - *activate_and_kipoi_ls
      - *build_pypi_package
      - *conda_install_twine
      - *pypi_create_pypirc
      - run:
          name: check if commit is tagged
          command: git describe --exact-match --tags HEAD && echo "commit is tagged; continuing" || circleci step halt
      - run:
          name: upload to PyPI
          command: twine upload --repository pypi dist/* --verbose
      - run:
          name: pip install from PyPI
          command: |
            source activate kipoi-env
            python -m pip install --user kipoi --verbose
            python -c "import kipoi; print(kipoi.__version__)"

workflows:
  version: 2

  # TODO - consider running the deploy only on
  # tag commits: https://circleci.com/docs/2.0/workflows/#git-tag-job-execution
  test-n-deploy:
    jobs:
<<<<<<< HEAD
      - test-py38-yml
      - build-deploy-docs:
          requires:
            - test-py38-yml
=======
      - test-py36-yml
      - test-py37-yml
      - build-deploy-docs:
          requires:
            - test-py36-yml
            - test-py37-yml
>>>>>>> 9cca0da2
          filters:
            branches:
              only:
                - master
                - test_deployment_script
                - python3.8
      - test-deploy-pypi:
          requires:
<<<<<<< HEAD
            - test-py38-yml
=======
            - test-py36-yml
            - test-py37-yml
>>>>>>> 9cca0da2
          filters:
#            tags:
#              only: /^v.*/
            branches:
              only:
                - test_deployment_pypi
                - test_deployment_script
      - productive-deploy-pypi:
          requires:
<<<<<<< HEAD
            - test-py38-yml
=======
            - test-py36-yml
            - test-py37-yml
>>>>>>> 9cca0da2
          filters:
#            # Trigger only on a tagged commit starting with v.
#            # https://circleci.com/docs/2.0/workflows/#executing-workflows-for-a-git-tag
#            tags:
#              only: /^v.*/
            branches:
              only:
                - master
  kipoi-nightly-test:
    triggers:
      - schedule:
          cron: "0 0 * * *"
          filters:
            branches:
              only:
                - master
    jobs:
<<<<<<< HEAD
      - test-py38-yml
=======
      - test-py36-yml
      - test-py37-yml
>>>>>>> 9cca0da2
<|MERGE_RESOLUTION|>--- conflicted
+++ resolved
@@ -274,19 +274,14 @@
   # tag commits: https://circleci.com/docs/2.0/workflows/#git-tag-job-execution
   test-n-deploy:
     jobs:
-<<<<<<< HEAD
-      - test-py38-yml
-      - build-deploy-docs:
-          requires:
-            - test-py38-yml
-=======
       - test-py36-yml
       - test-py37-yml
+      - test-py38-yml
       - build-deploy-docs:
           requires:
             - test-py36-yml
             - test-py37-yml
->>>>>>> 9cca0da2
+            - test-py38-yml
           filters:
             branches:
               only:
@@ -295,12 +290,9 @@
                 - python3.8
       - test-deploy-pypi:
           requires:
-<<<<<<< HEAD
-            - test-py38-yml
-=======
             - test-py36-yml
             - test-py37-yml
->>>>>>> 9cca0da2
+            - test-py38-yml
           filters:
 #            tags:
 #              only: /^v.*/
@@ -310,12 +302,9 @@
                 - test_deployment_script
       - productive-deploy-pypi:
           requires:
-<<<<<<< HEAD
-            - test-py38-yml
-=======
             - test-py36-yml
             - test-py37-yml
->>>>>>> 9cca0da2
+            - test-py38-yml
           filters:
 #            # Trigger only on a tagged commit starting with v.
 #            # https://circleci.com/docs/2.0/workflows/#executing-workflows-for-a-git-tag
@@ -333,9 +322,6 @@
               only:
                 - master
     jobs:
-<<<<<<< HEAD
-      - test-py38-yml
-=======
       - test-py36-yml
       - test-py37-yml
->>>>>>> 9cca0da2
+      - test-py38-yml