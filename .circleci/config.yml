--- conflicted
+++ resolved
@@ -55,16 +55,6 @@
       command: |
         # for no good reason the wrong version of pytest is choosen by default...
         echo 'export PYTEST=$(conda info --base)/envs/kipoi-env/bin/pytest' >> $BASH_ENV
-  install_from_dev_requirements_py38: &install_from_dev_requirements_py38
-    run:
-      name: Install from dev-requirements-py38.yml
-      command: |
-        echo 'export CI_JOB_PY_YAML="$CI_JOB_PY_YAML"' >> $BASH_ENV
-        conda env create --name kipoi-env -f dev-requirements-py38.yml
-        source activate kipoi-env
-        pip install -e .
-        git lfs install
-        # ln -s /opt/conda/bin/python /usr/bin/python
   install_from_dev_requirements_py36: &install_from_dev_requirements_py36
     run:
       name: Install from dev-requirements-py36.yml
@@ -139,9 +129,6 @@
       command: |
         source activate kipoi-env
         mkdir test-reports
-<<<<<<< HEAD
-        $PYTEST --cov=kipoi/ tests/ -k "not legacy-keras" -p no:sugar --no-cov-on-fail --junitxml=test-reports/junit.xml
-=======
         $PYTEST --cov=kipoi/ tests/ -k "not legacy" -p no:sugar --no-cov-on-fail --junitxml=test-reports/junit.xml
       no_output_timeout: 15m
   activate_and_run_tests_py39: &activate_and_run_tests_py39
@@ -151,7 +138,6 @@
         source activate kipoi-env
         mkdir test-reports
         $PYTEST --cov=kipoi/ tests/ -k "not legacy" -p no:sugar --no-cov-on-fail --junitxml=test-reports/junit.xml
->>>>>>> 8909d6cb
       no_output_timeout: 15m
   run_coveralls: &run_coveralls
     run:
@@ -247,8 +233,6 @@
       - *activate_and_run_coveralls
       - *store_test_results
       - *store_test_artifacts
-<<<<<<< HEAD
-=======
   test-py39-yml:
     docker:
       - image: continuumio/miniconda3:latest
@@ -265,7 +249,6 @@
       - *activate_and_run_coveralls
       - *store_test_results
       - *store_test_artifacts
->>>>>>> 8909d6cb
 
   build-deploy-docs:
     docker:
@@ -360,38 +343,25 @@
       - test-py36-yml
       - test-py37-yml
       - test-py38-yml
-<<<<<<< HEAD
-=======
       - test-py39-yml
->>>>>>> 8909d6cb
       - build-deploy-docs:
           requires:
             - test-py36-yml
             - test-py37-yml
             - test-py38-yml
-<<<<<<< HEAD
-=======
             - test-py39-yml
->>>>>>> 8909d6cb
           filters:
             branches:
               only:
                 - master
                 - test_deployment_script
-<<<<<<< HEAD
-                - python3.8
-=======
                 - python3.9
->>>>>>> 8909d6cb
       - test-deploy-pypi:
           requires:
             - test-py36-yml
             - test-py37-yml
             - test-py38-yml
-<<<<<<< HEAD
-=======
             - test-py39-yml
->>>>>>> 8909d6cb
           filters:
 #            tags:
 #              only: /^v.*/
@@ -404,10 +374,7 @@
             - test-py36-yml
             - test-py37-yml
             - test-py38-yml
-<<<<<<< HEAD
-=======
             - test-py39-yml
->>>>>>> 8909d6cb
           filters:
 #            # Trigger only on a tagged commit starting with v.
 #            # https://circleci.com/docs/2.0/workflows/#executing-workflows-for-a-git-tag
@@ -427,9 +394,5 @@
     jobs:
       - test-py36-yml
       - test-py37-yml
-<<<<<<< HEAD
       - test-py38-yml
-=======
-      - test-py38-yml
-      - test-py39-yml
->>>>>>> 8909d6cb
+      - test-py39-yml