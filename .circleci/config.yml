--- conflicted
+++ resolved
@@ -21,17 +21,14 @@
     run:
       name: Install mamba
       command: conda install mamba -y -n base -c conda-forge
-<<<<<<< HEAD
   install_mamba_solver: &install_mamba_solver
     run:
       name: Install mamba solver (experimental)
       command: conda install -n base conda-libmamba-solver
-=======
   update_mamba: &update_mamba
     run:
       name: Update mamba
       command: conda update -y mamba -c conda-forge
->>>>>>> 4b33118f
   install_sys_deps: &install_sys_deps
     run:
       name: install build-essential
@@ -223,16 +220,9 @@
       - checkout
       - *install_apptainer
       - *install_conda
-<<<<<<< HEAD
-      # - *install_mamba
-      - *update_conda
-      - *install_mamba_solver
-=======
-      - *update_conda
-      - *install_mamba
-      - *update_mamba
-      # - *update_conda # No need to use this anymore since the latest miniconda is installed always
->>>>>>> 4b33118f
+      # - *install_mamba
+      - *update_conda
+      - *install_mamba_solver
       # - *install_sys_deps # Installed in install_conda step
       - *install_from_dev_requirements_py36
       - *export_shortcuts
@@ -250,16 +240,9 @@
       - checkout
       - *install_apptainer
       - *install_conda
-<<<<<<< HEAD
-      # - *install_mamba
-      - *update_conda
-      - *install_mamba_solver
-=======
-      - *update_conda
-      - *install_mamba
-      - *update_mamba
-      # - *update_conda # No need to use this anymore since the latest miniconda is installed always
->>>>>>> 4b33118f
+      # - *install_mamba
+      - *update_conda
+      - *install_mamba_solver
       # - *install_sys_deps # Installed in install_conda step
       - *install_from_dev_requirements_py37
       - *export_shortcuts
@@ -277,16 +260,9 @@
       - checkout
       - *install_apptainer
       - *install_conda
-<<<<<<< HEAD
-      # - *install_mamba
-      - *update_conda
-      - *install_mamba_solver
-=======
-      - *update_conda
-      - *install_mamba
-      - *update_mamba
-      # - *update_conda # No need to use this anymore since the latest miniconda is installed always
->>>>>>> 4b33118f
+      # - *install_mamba
+      - *update_conda
+      - *install_mamba_solver
       # - *install_sys_deps # Installed in install_conda step
       - *install_from_dev_requirements_py38
       - *export_shortcuts
@@ -304,16 +280,9 @@
       - checkout
       - *install_apptainer
       - *install_conda
-<<<<<<< HEAD
-      # - *install_mamba
-      - *update_conda
-      - *install_mamba_solver
-=======
-      - *update_conda
-      - *install_mamba
-      - *update_mamba
-      # - *update_conda # No need to use this anymore since the latest miniconda is installed always
->>>>>>> 4b33118f
+      # - *install_mamba
+      - *update_conda
+      - *install_mamba_solver
       # - *install_sys_deps # Installed in install_conda step
       - *install_from_dev_requirements_py39
       - *export_shortcuts
@@ -331,16 +300,9 @@
       - checkout
       - *install_apptainer
       - *install_conda
-<<<<<<< HEAD
-      # - *install_mamba
-      - *update_conda
-      - *install_mamba_solver
-=======
-      - *update_conda
-      - *install_mamba
-      - *update_mamba
-      # - *update_conda # No need to use this anymore since the latest miniconda is installed always
->>>>>>> 4b33118f
+      # - *install_mamba
+      - *update_conda
+      - *install_mamba_solver
       # - *install_sys_deps # Installed in install_conda step
       - *install_from_dev_requirements_py310
       - *export_shortcuts
@@ -390,16 +352,9 @@
     steps:
       - checkout
       - *install_conda
-<<<<<<< HEAD
       # - *install_mamba
       - *update_conda 
       - *install_mamba_solver
-=======
-      - *update_conda
-      - *install_mamba
-      - *update_mamba
-      # - *update_conda # No need to use this anymore since the latest miniconda is installed always
->>>>>>> 4b33118f
       # - *install_sys_deps # Installed in install_conda step
       - *install_from_dev_requirements_py39
       - *export_shortcuts
@@ -428,16 +383,9 @@
     steps:
       - checkout
       - *install_conda
-<<<<<<< HEAD
-      # - *install_mamba
-      - *update_conda
-      - *install_mamba_solver
-=======
-      - *update_conda
-      - *install_mamba
-      - *update_mamba
-      # - *update_conda # No need to use this anymore since the latest miniconda is installed always
->>>>>>> 4b33118f
+      # - *install_mamba
+      - *update_conda
+      - *install_mamba_solver
       # - *install_sys_deps # Installed in install_conda step
       - *install_from_dev_requirements_py39
       - *export_shortcuts
