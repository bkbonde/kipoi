--- conflicted
+++ resolved
@@ -134,13 +134,8 @@
     steps:
       - checkout
       - *update_conda
-<<<<<<< HEAD
-      #- *install_sys_deps
+      - *install_sys_deps
       - *install_from_dev_requirements_py38
-=======
-      - *install_sys_deps
-      - *install_from_dev_requirements_py36
->>>>>>> 15f5c7e9
       #- *install_singularity
       - *export_shortcuts
       - *activate_and_kipoi_ls
@@ -182,13 +177,8 @@
     steps:
       - checkout
       - *update_conda
-<<<<<<< HEAD
-      #- *install_sys_deps
+      - *install_sys_deps
       - *install_from_dev_requirements_py38
-=======
-      - *install_sys_deps
-      - *install_from_dev_requirements_py36
->>>>>>> 15f5c7e9
       #- *install_singularity
       - *export_shortcuts
       - *activate_and_kipoi_ls
@@ -215,13 +205,8 @@
     steps:
       - checkout
       - *update_conda
-<<<<<<< HEAD
-      #- *install_sys_deps
+      - *install_sys_deps
       - *install_from_dev_requirements_py38
-=======
-      - *install_sys_deps
-      - *install_from_dev_requirements_py36
->>>>>>> 15f5c7e9
       #- *install_singularity
       - *export_shortcuts
       - *activate_and_kipoi_ls
