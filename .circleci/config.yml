--- conflicted
+++ resolved
@@ -31,8 +31,6 @@
         pip install pyfaidx
         conda install --yes -c conda-forge fastparquet zarr numcodecs
 
-<<<<<<< HEAD
-=======
   export_shortcuts: &export_shortcuts
     run:
       name: Export shortcuts 
@@ -58,7 +56,6 @@
         conda env create --name kipoi-env -f dev-requirements-py36.yml
         source activate kipoi-env
         pip install -e .
->>>>>>> 3e26293d
   install_pip_deps: &install_pip_deps
     run:
       name: Install pip dependencies
