--- conflicted
+++ resolved
@@ -66,22 +66,6 @@
         git lfs install
         # ln -s /opt/conda/bin/python /usr/bin/python
 
-<<<<<<< HEAD
-  install_from_dev_requirements_py37: &install_from_dev_requirements_py37
-    run:
-      name: Install from dev-requirements-py37.yml
-      command: |
-        source ~/.bashrc
-        echo 'export CI_JOB_PY_YAML="$CI_JOB_PY_YAML"' >> $BASH_ENV
-        conda env create --name kipoi-env -f dev-requirements-py37.yml
-        source activate kipoi-env
-        pip install -e .
-        git lfs install
-        # ln -s /opt/conda/bin/python /usr/bin/python
-        
-
-=======
->>>>>>> f38e4304
   install_kipoi: &install_kipoi
     run:
       name: Install Kipoi
@@ -171,7 +155,6 @@
       - *activate_and_run_coveralls
       - *store_test_results
       - *store_test_artifacts
-<<<<<<< HEAD
   test-py37-yml:
     machine: # executor type
       image: ubuntu-1604:202104-01
@@ -188,8 +171,6 @@
       - *activate_and_run_coveralls
       - *store_test_results
       - *store_test_artifacts
-=======
->>>>>>> f38e4304
   build-deploy-docs:
     docker:
       # - image: continuumio/miniconda3:4.5.12
